<img src="https://trufflesuite.com/img/truffle-logo-dark.svg" width="200">

[![npm](https://img.shields.io/npm/v/truffle.svg)](https://www.npmjs.com/package/truffle)
[![npm](https://img.shields.io/npm/dm/truffle.svg)](https://www.npmjs.com/package/truffle)
[![Join the chat at https://gitter.im/consensys/truffle](https://badges.gitter.im/Join%20Chat.svg)](https://gitter.im/consensys/truffle?utm_source=badge&utm_medium=badge&utm_campaign=pr-badge&utm_content=badge)
[![Coverage Status](https://coveralls.io/repos/github/trufflesuite/truffle/badge.svg)](https://coveralls.io/github/trufflesuite/truffle)

-----------------------


Truffle is a development environment, testing framework and asset pipeline for Ethereum, aiming to make life as an Ethereum developer easier. With Truffle, you get:

* Built-in smart contract compilation, linking, deployment and binary management.
* Automated contract testing with Mocha and Chai.
* Configurable build pipeline with support for custom build processes.
* Scriptable deployment & migrations framework.
* Network management for deploying to many public & private networks.
* Interactive console for direct contract communication.
* Instant rebuilding of assets during development.
* External script runner that executes scripts within a Truffle environment.

| ℹ️ **Contributors**: Please see the [Development](#development) section of this README. |
| --- |

### Install

```
$ npm install -g truffle
```

*Note: To avoid any strange permissions errors, we recommend using [nvm](https://github.com/nvm-sh/nvm).*

### Quick Usage

For a default set of contracts and tests, run the following within an empty project directory:

```
$ truffle init
```

From there, you can run `truffle compile`, `truffle migrate` and `truffle test` to compile your contracts, deploy those contracts to the network, and run their associated unit tests.

Truffle comes bundled with a local development blockchain server that launches automatically when you invoke the commands  above. If you'd like to [configure a more advanced development environment](https://trufflesuite.com/docs/advanced/configuration) we recommend you install the blockchain server separately by running `npm install -g ganache-cli` at the command line.

<<<<<<< HEAD
+  [ganache](https://github.com/trufflesuite/ganache): a command-line version of Truffle's blockchain server.
=======
+  [ganache-cli](https://github.com/trufflesuite/ganache-cli): a command-line version of Truffle's blockchain server.
+  [ganache-ui](https://trufflesuite.com/ganache-ui/): A GUI for the server that displays your transaction history and chain state.
>>>>>>> f2a9d421


### Documentation

Please see the [Official Truffle Documentation](https://trufflesuite.com/docs/) for guides, tips, and examples.

### Development

We welcome pull requests. To get started, just fork this repo, clone it locally, and run:

```shell
# Install
npm install -g yarn
yarn bootstrap

# Test
yarn test

# Adding dependencies to a package
cd packages/<truffle-package>
yarn add <npm-package> [--dev] # Use yarn
```

If you'd like to update a dependency to the same version across all packages, you might find [this utility](https://www.npmjs.com/package/lerna-update-wizard) helpful.

*Notes on project branches:*
+    `master`: Stable, released version (v5)
+    `beta`: Released beta version
+    `develop`: Work targeting stable release (v5)
+    `next`: Not currently in use

Please make pull requests against `develop`.

There is a bit more information in the [CONTRIBUTING.md](./CONTRIBUTING.md) file.

### License

MIT<|MERGE_RESOLUTION|>--- conflicted
+++ resolved
@@ -42,12 +42,8 @@
 
 Truffle comes bundled with a local development blockchain server that launches automatically when you invoke the commands  above. If you'd like to [configure a more advanced development environment](https://trufflesuite.com/docs/advanced/configuration) we recommend you install the blockchain server separately by running `npm install -g ganache-cli` at the command line.
 
-<<<<<<< HEAD
 +  [ganache](https://github.com/trufflesuite/ganache): a command-line version of Truffle's blockchain server.
-=======
-+  [ganache-cli](https://github.com/trufflesuite/ganache-cli): a command-line version of Truffle's blockchain server.
 +  [ganache-ui](https://trufflesuite.com/ganache-ui/): A GUI for the server that displays your transaction history and chain state.
->>>>>>> f2a9d421
 
 
 ### Documentation

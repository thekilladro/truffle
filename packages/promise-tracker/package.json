{
  "name": "@truffle/promise-tracker",
<<<<<<< HEAD
  "version": "0.1.1-typescript-migrations.0",
=======
  "version": "0.1.1",
>>>>>>> 074c8ac1
  "description": "A tool for wrangling async operations that need to complete before the truffle process exits",
  "main": "dist/index.js",
  "scripts": {
    "build": "tsc",
    "prepare": "yarn build",
    "test": "jest --verbose"
  },
  "license": "MIT",
  "homepage": "https://github.com/trufflesuite/truffle/tree/master/packages/promise-tracker#readme",
  "repository": {
    "type": "git",
    "url": "https://github.com/trufflesuite/truffle.git",
    "directory": "packages/promise-tracker"
  },
  "bugs": {
    "url": "https://github.com/trufflesuite/truffle/issues"
  },
  "files": [
    "dist"
  ],
  "directories": {
    "lib": "lib"
  },
  "types": "dist/index.d.ts",
  "keywords": [
    "ethereum",
    "etherscan",
    "ipfs",
    "solidity",
    "verify-source",
    "sourcify",
    "compile"
  ],
  "publishConfig": {
    "access": "public"
  },
  "devDependencies": {
    "@types/jest": "^27.0.3",
    "@types/node": "^16.11.6",
    "delay": "^5.0.0",
    "jest": "28.1.3",
    "ts-jest": "28.0.6",
    "typescript": "^4.1.4"
  }
}<|MERGE_RESOLUTION|>--- conflicted
+++ resolved
@@ -1,10 +1,6 @@
 {
   "name": "@truffle/promise-tracker",
-<<<<<<< HEAD
-  "version": "0.1.1-typescript-migrations.0",
-=======
   "version": "0.1.1",
->>>>>>> 074c8ac1
   "description": "A tool for wrangling async operations that need to complete before the truffle process exits",
   "main": "dist/index.js",
   "scripts": {

--- conflicted
+++ resolved
@@ -106,11 +106,14 @@
       var defaultBlock = "latest";
       var args = Array.prototype.slice.call(arguments);
       var lastArg = args[args.length - 1];
-<<<<<<< HEAD
       var originalStackTrace = new Error().stack;
-=======
       var promiEvent = new Web3PromiEvent();
->>>>>>> 86e39f83
+
+      function appendOriginalStackTrace(e) {
+        e.hijackedStack = e.stack;
+        e.stack = originalStackTrace.replace(/^Error\n/, e.stack.split('\n')[0]);
+        promiEvent.reject(e);
+      }
 
       // Extract defaultBlock parameter
       if (execute.hasDefaultBlock(args, lastArg, methodABI.inputs)) {
@@ -145,21 +148,11 @@
             result,
             methodABI.outputs
           );
-<<<<<<< HEAD
-          resolve(result);
-        } catch (err) {
-          err.hijackedStack = err.stack;
-          err.stack = originalStackTrace.replace(/^Error\n/, err.stack.split('\n')[0]);
-          reject(err);
-        }
-      });
-=======
           return promiEvent.resolve(result);
         })
-        .catch(promiEvent.reject);
+        .catch(appendOriginalStackTrace);
 
       return promiEvent.eventEmitter;
->>>>>>> 86e39f83
     };
   },
 

--- conflicted
+++ resolved
@@ -1,10 +1,6 @@
 {
   "name": "@truffle/provisioner",
-<<<<<<< HEAD
-  "version": "0.1.7-alphaTez.0",
-=======
   "version": "0.2.0-alphaTez.0",
->>>>>>> 0bb676b3
   "description": "Provision contract objects for use from multiple sources",
   "main": "index.js",
   "scripts": {},

const debug = require("debug")("provider");
const Web3 = require("web3");
const { Web3Shim, InterfaceAdapter } = require("@truffle/interface-adapter");
const wrapper = require("./wrapper");

module.exports = {
  wrap: function(provider, options) {
    return wrapper.wrap(provider, options);
  },

  create: function(options) {
    const provider = this.getProvider(options);
    return this.wrap(provider, options);
  },

  getProvider: function(options) {
    let provider;
    if (options.provider && typeof options.provider === "function") {
      provider = options.provider();
    } else if (options.provider) {
      provider = options.provider;
    } else if (options.websockets) {
      provider = new Web3.providers.WebsocketProvider(
        "ws://" + options.host + ":" + options.port
      );
    } else {
      provider = new Web3.providers.HttpProvider(
        `http://${options.host}:${options.port}`,
        { keepAlive: false }
      );
    }
    return provider;
  },

<<<<<<< HEAD
  test_connection: function(provider, callback) {
    const interfaceAdapter = new InterfaceAdapter({ provider });
    var web3 = new Web3Shim({ provider });
    var fail = new Error(
      "Could not connect to your RPC client. Please check your RPC configuration."
    );

    web3.eth
      .getCoinbase()
      .then(coinbase => callback(null, coinbase))
      .catch(() => callback(fail, null));
=======
  testConnection: function(options) {
    const provider = this.getProvider(options);
    const interfaceAdapter = new InterfaceAdapter();
    const web3 = new Web3Shim({ provider });
    return new Promise((resolve, reject) => {
      console.log("Testing the provider...");
      console.log("=======================");
      const noResponseFromNetworkCall = setTimeout(() => {
        console.log(
          "> There was a timeout while attempting to connect " +
            "to the network."
        );
        const errorMessage =
          "Failed to connect to the network using the " +
          "supplied provider.\n       Check to see that your provider is valid.";
        throw new Error(errorMessage);
      }, 20000);
      web3.eth
        .getBlockNumber()
        .then(() => {
          console.log("> The test was successful!");
          clearTimeout(noResponseFromNetworkCall);
          resolve(true);
        })
        .catch(error => {
          console.log(
            "> Something went wrong while attempting to connect " +
              "to the network."
          );
          clearTimeout(noResponseFromNetworkCall);
          reject(error);
        });
    });
>>>>>>> 04b93fb6
  }
};<|MERGE_RESOLUTION|>--- conflicted
+++ resolved
@@ -32,22 +32,9 @@
     return provider;
   },
 
-<<<<<<< HEAD
-  test_connection: function(provider, callback) {
-    const interfaceAdapter = new InterfaceAdapter({ provider });
-    var web3 = new Web3Shim({ provider });
-    var fail = new Error(
-      "Could not connect to your RPC client. Please check your RPC configuration."
-    );
-
-    web3.eth
-      .getCoinbase()
-      .then(coinbase => callback(null, coinbase))
-      .catch(() => callback(fail, null));
-=======
   testConnection: function(options) {
     const provider = this.getProvider(options);
-    const interfaceAdapter = new InterfaceAdapter();
+    const interfaceAdapter = new InterfaceAdapter({ provider });
     const web3 = new Web3Shim({ provider });
     return new Promise((resolve, reject) => {
       console.log("Testing the provider...");
@@ -78,6 +65,5 @@
           reject(error);
         });
     });
->>>>>>> 04b93fb6
   }
 };
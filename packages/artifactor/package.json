{
  "private": false,
  "name": "@truffle/artifactor",
  "description": "A contract packager for Ethereum and Javascript",
  "license": "MIT",
  "author": "Tim Coulter",
  "repository": "https://github.com/trufflesuite/truffle/tree/master/packages/artifactor",
  "version": "4.0.40",
  "main": "dist/index.js",
  "scripts": {
    "build": "tsc",
    "prepare": "yarn build",
    "test": "mocha"
  },
  "dependencies": {
<<<<<<< HEAD
    "@truffle/contract-schema": "^3.1.0-alphaTez.0",
=======
    "@truffle/contract-schema": "^3.1.1-alphaTez.0",
>>>>>>> ef57c774
    "fs-extra": "6.0.1",
    "lodash": "^4.17.13"
  },
  "devDependencies": {
<<<<<<< HEAD
    "@truffle/contract": "^4.1.0-alphaTez.0",
=======
    "@truffle/contract": "^4.1.1",
>>>>>>> ef57c774
    "@types/fs-extra": "^8.0.0",
    "@types/lodash": "^4.14.148",
    "@types/node": "^12.6.2",
    "chai": "4.2.0",
    "debug": "^4.1.1",
    "ganache-core": "2.8.0",
    "mocha": "5.2.0",
    "require-nocache": "^1.0.0",
    "temp": "^0.8.3",
    "ts-node": "^8.3.0",
    "typescript": "^3.6.3",
    "web3": "1.2.2"
  },
  "publishConfig": {
    "access": "public"
  }
}<|MERGE_RESOLUTION|>--- conflicted
+++ resolved
@@ -13,20 +13,12 @@
     "test": "mocha"
   },
   "dependencies": {
-<<<<<<< HEAD
-    "@truffle/contract-schema": "^3.1.0-alphaTez.0",
-=======
     "@truffle/contract-schema": "^3.1.1-alphaTez.0",
->>>>>>> ef57c774
     "fs-extra": "6.0.1",
     "lodash": "^4.17.13"
   },
   "devDependencies": {
-<<<<<<< HEAD
-    "@truffle/contract": "^4.1.0-alphaTez.0",
-=======
     "@truffle/contract": "^4.1.1",
->>>>>>> ef57c774
     "@types/fs-extra": "^8.0.0",
     "@types/lodash": "^4.14.148",
     "@types/node": "^12.6.2",

--- conflicted
+++ resolved
@@ -13,11 +13,7 @@
     "test": "mocha"
   },
   "dependencies": {
-<<<<<<< HEAD
-    "@truffle/contract-schema": "^3.0.17-alphaTez.0",
-=======
     "@truffle/contract-schema": "^3.1.0-alphaTez.0",
->>>>>>> 0bb676b3
     "fs-extra": "6.0.1",
     "lodash": "^4.17.13"
   },

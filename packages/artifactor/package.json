--- conflicted
+++ resolved
@@ -32,13 +32,8 @@
     "mocha": "8.0.1",
     "require-nocache": "^1.0.0",
     "temp": "^0.8.3",
-<<<<<<< HEAD
-    "ts-node": "^8.3.0",
     "typescript": "3.9.6",
-=======
     "ts-node": "8.10.2",
-    "typescript": "^3.6.3",
->>>>>>> 07674c22
     "web3": "1.2.1"
   },
   "publishConfig": {

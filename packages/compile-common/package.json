--- conflicted
+++ resolved
@@ -17,16 +17,10 @@
     "typescript": "3.9.6"
   },
   "dependencies": {
-<<<<<<< HEAD
-    "@truffle/contract-schema": "^3.2.3",
-    "@truffle/resolver": "^6.0.15",
-    "fs-extra": "^8.1.0",
     "mocha": "8.0.1",
-    "ts-node": "8.10.2"
-=======
+    "ts-node": "8.10.2",
     "@truffle/contract-schema": "^3.2.4",
     "@truffle/resolver": "^6.0.16",
     "fs-extra": "^8.1.0"
->>>>>>> 81c550ff
   }
 }
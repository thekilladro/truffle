--- conflicted
+++ resolved
@@ -8,33 +8,19 @@
   "bugs": {
     "url": "https://github.com/trufflesuite/truffle/issues"
   },
-<<<<<<< HEAD
-  "version": "3.0.37-alphaTez.0",
-=======
   "version": "3.0.37",
->>>>>>> 017c42f9
   "main": "index.js",
   "scripts": {
     "test": "mocha --no-warnings --timeout 10000 --exit"
   },
   "dependencies": {
-<<<<<<< HEAD
     "@truffle/contract": "^4.1.0-alphaTez.0",
     "@truffle/expect": "^0.0.13-alphaTez.0",
     "emittery": "^0.4.0"
   },
   "devDependencies": {
     "@truffle/reporters": "^2.0.0-alphaTez.0",
-    "@truffle/workflow-compile": "^2.1.9-alphaTez.0",
-=======
-    "@truffle/contract": "^4.0.36",
-    "@truffle/expect": "^0.0.11",
-    "emittery": "^0.4.0"
-  },
-  "devDependencies": {
-    "@truffle/reporters": "^1.0.15",
     "@truffle/workflow-compile": "^2.1.9",
->>>>>>> 017c42f9
     "ganache-core": "2.7.0",
     "mocha": "5.2.0",
     "web3": "1.2.1"

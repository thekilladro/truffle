--- conflicted
+++ resolved
@@ -14,15 +14,11 @@
     "test": "mocha --no-warnings --timeout 10000 --exit"
   },
   "dependencies": {
-<<<<<<< HEAD
     "@ensdomains/ens": "^0.3.11",
     "@ensdomains/resolver": "^0.1.9",
     "eth-ens-namehash": "^2.0.8",
     "ethereum-ens": "^0.7.7",
-    "@truffle/contract": "^4.0.35",
-=======
     "@truffle/contract": "^4.0.36",
->>>>>>> 017c42f9
     "@truffle/expect": "^0.0.11",
     "emittery": "^0.4.0"
   },

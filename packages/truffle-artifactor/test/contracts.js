const assert = require("chai").assert;
const Artifactor = require("../");
const contract = require("truffle-contract");
const Schema = require("truffle-contract-schema");
const temp = require("temp").track();
const path = require("path");
const fs = require("fs");
const requireNoCache = require("require-nocache")(module);
<<<<<<< HEAD
const Config = require("truffle-config");
=======
>>>>>>> 953c00a6
const Compile = require("truffle-compile");
const Ganache = require("ganache-core");
const Web3 = require("web3");
const { promisify } = require("util");

describe("artifactor + require", () => {
  let Example;
  let accounts;
  let abi;
  let bytecode;
  let networkID;
  let artifactor;
  const provider = Ganache.provider();
  const web3 = new Web3();
  web3.setProvider(provider);

  before(() => web3.eth.net.getId().then(id => (networkID = id)));

  before(async function() {
    this.timeout(20000);

    const sourcePath = path.join(__dirname, "Example.sol");
    const sources = {
      Example: fs.readFileSync(sourcePath, { encoding: "utf8" })
    };

    const config = Config.default().with({
      contracts_directory: path.join(__dirname),
      compilers: {
        solc: {
          version: "0.5.0",
          settings: {
            optimizer: {
              enabled: false,
              runs: 200
            },
            evmVersion: "byzantium"
          }
        }
      }
    });

    // Compile first
<<<<<<< HEAD
    var result = await promisify(Compile)(sources, config);
=======
    const result = await promisify(Compile)(sources, options);
>>>>>>> 953c00a6

    // Clean up after solidity. Only remove solidity's listener,
    // which happens to be the first.
    process.removeListener(
      "uncaughtException",
      process.listeners("uncaughtException")[0] || (() => {})
    );

    const compiled = Schema.normalize(result["Example"]);
    abi = compiled.abi;
    bytecode = compiled.bytecode;

    // Setup
    const dirPath = temp.mkdirSync({
      dir: path.resolve("./"),
      prefix: "tmp-test-contract-"
    });

    const expectedFilepath = path.join(dirPath, "Example.json");

    artifactor = new Artifactor(dirPath);

    await artifactor
      .save({
        contractName: "Example",
        abi,
        bytecode,
        networks: {
          [`${networkID}`]: {
            address: "0xe6e1652a0397e078f434d6dda181b218cfd42e01"
          }
        }
      })
      .then(() => {
        const json = requireNoCache(expectedFilepath);
        Example = contract(json);
        Example.setProvider(provider);
      });
  });

  before(() =>
    web3.eth.getAccounts().then(_accounts => {
      accounts = _accounts;

      Example.defaults({
        from: accounts[0]
      });
    })
  );

  after(done => {
    temp.cleanupSync();
    done();
  });

  it("should set the transaction hash of contract instantiation", () =>
    Example.new(1, { gas: 3141592 }).then(({ transactionHash }) => {
      assert(transactionHash, "transactionHash should be non-empty");
    }));

  it("should get and set values via methods and get values via .call", done => {
    let example;
    Example.new(1, { gas: 3141592 })
      .then(instance => {
        example = instance;
        return example.value.call();
      })
      .then(value => {
        assert.equal(value.valueOf(), 1, "Starting value should be 1");
        return example.setValue(5);
      })
      .then(() => example.value.call())
      .then(value => {
        assert.equal(parseInt(value), 5, "Ending value should be five");
      })
      .then(done)
      .catch(done);
  });

  it("shouldn't synchronize constant functions", done => {
    let example;
    Example.new(5, { gas: 3141592 })
      .then(instance => {
        example = instance;
        return example.getValue();
      })
      .then(value => {
        assert.equal(
          value.valueOf(),
          5,
          "Value should have been retrieved without explicitly calling .call()"
        );
      })
      .then(done)
      .catch(done);
  });

  it("should allow BigNumbers as input parameters, and not confuse them as transaction objects", done => {
    // BigNumber passed on new()
    let example = null;
    Example.new("30", { gas: 3141592 })
      .then(instance => {
        example = instance;
        return example.value.call();
      })
      .then(value => {
        assert.equal(parseInt(value), 30, "Starting value should be 30");
        // BigNumber passed in a transaction.
        return example.setValue("25", { gas: 3141592 });
      })
      .then(() => example.value.call())
      .then(value => {
        assert.equal(parseInt(value), 25, "Ending value should be twenty-five");
        // BigNumber passed in a call.
        return example.parrot.call(865);
      })
      .then(parrotValue => {
        assert.equal(
          parseInt(parrotValue),
          865,
          "Parrotted value should equal 865"
        );
      })
      .then(done)
      .catch(done);
  });

  it("should return transaction hash, logs and receipt when using synchronised transactions", done => {
    let example = null;
    Example.new("1", { gas: 3141592 })
      .then(instance => {
        example = instance;
        return example.triggerEvent();
      })
      .then(({ tx, logs, receipt }) => {
        assert.isDefined(tx, "transaction hash wasn't returned");
        assert.isDefined(
          logs,
          "synchronized transaction didn't return any logs"
        );
        assert.isDefined(
          receipt,
          "synchronized transaction didn't return a receipt"
        );
        assert.isOk(tx.length > 42, "Unexpected transaction hash"); // There has to be a better way to do this.
        assert.equal(
          tx,
          receipt.transactionHash,
          "Transaction had different hash than receipt"
        );
        assert.equal(logs.length, 1, "logs array expected to be 1");

        const log = logs[0];

        assert.equal("ExampleEvent", log.event);
        assert.equal(accounts[0], log.args._from);
        assert.equal(8, log.args.num); // 8 is a magic number inside Example.sol
      })
      .then(done)
      .catch(done);
  });

  it("should trigger the fallback function when calling sendTransaction()", () => {
    let example = null;
    return Example.new("1", { gas: 3141592 })
      .then(instance => {
        example = instance;
        return example.fallbackTriggered();
      })
      .then(triggered => {
        assert(
          triggered === false,
          "Fallback should not have been triggered yet"
        );
        return example.sendTransaction({
          value: web3.utils.toWei("1", "ether")
        });
      })
      .then(
        () =>
          new Promise((accept, reject) =>
            web3.eth.getBalance(example.address, (err, balance) => {
              if (err) return reject(err);
              accept(balance);
            })
          )
      )
      .then(balance => {
        assert(balance === web3.utils.toWei("1", "ether"));
      });
  });

  it("should trigger the fallback function when calling send() (shorthand notation)", () => {
    let example = null;
    return Example.new("1", { gas: 3141592 })
      .then(instance => {
        example = instance;
        return example.fallbackTriggered();
      })
      .then(triggered => {
        assert(
          triggered === false,
          "Fallback should not have been triggered yet"
        );
        return example.send(web3.utils.toWei("1", "ether"));
      })
      .then(
        () =>
          new Promise((accept, reject) =>
            web3.eth.getBalance(example.address, (err, balance) => {
              if (err) return reject(err);
              accept(balance);
            })
          )
      )
      .then(balance => {
        assert(balance === web3.utils.toWei("1", "ether"));
      });
  });

  it("errors when setting an invalid provider", done => {
    try {
      Example.setProvider(null);
      assert.fail("setProvider() should have thrown an error");
    } catch (e) {
      // Do nothing with the error.
    }
    done();
  });

  it("creates a network object when an address is set if no network specified", done => {
    const NewExample = contract({
      abi,
      bytecode
    });

    NewExample.setProvider(provider);
    NewExample.defaults({
      from: accounts[0]
    });

    assert.equal(NewExample.network_id, null);

    NewExample.new(1, { gas: 3141592 })
      .then(({ address }) => {
        // We have a network id in this case, with new(), since it was detected,
        // but no further configuration.
        assert.equal(NewExample.network_id, networkID);
        assert.equal(NewExample.toJSON().networks[networkID], null);

        NewExample.address = address;

        assert.equal(NewExample.toJSON().networks[networkID].address, address);

        done();
      })
      .catch(done);
  });

  it("doesn't error when calling .links() or .events() with no network configuration", done => {
    const eventABI = {
      anonymous: false,
      inputs: [
        {
          indexed: true,
          name: "nameHash",
          type: "bytes32"
        },
        {
          indexed: true,
          name: "releaseHash",
          type: "bytes32"
        }
      ],
      name: "PackageRelease",
      type: "event"
    };

    const MyContract = contract({
      contractName: "MyContract",
      abi: [eventABI],
      bytecode: "0x12345678"
    });

    MyContract.setNetwork(5);

    const expectedEventTopic = web3.utils.sha3(
      "PackageRelease(bytes32,bytes32)"
    );

    // We want to make sure these don't throw when a network configuration doesn't exist.
    // While we're at it, lets make sure we still get the event we expect.
    assert.deepEqual(MyContract.links, {});
    assert.deepEqual(MyContract.events[expectedEventTopic], eventABI);

    done();
  });
});<|MERGE_RESOLUTION|>--- conflicted
+++ resolved
@@ -6,10 +6,6 @@
 const path = require("path");
 const fs = require("fs");
 const requireNoCache = require("require-nocache")(module);
-<<<<<<< HEAD
-const Config = require("truffle-config");
-=======
->>>>>>> 953c00a6
 const Compile = require("truffle-compile");
 const Ganache = require("ganache-core");
 const Web3 = require("web3");
@@ -36,28 +32,8 @@
       Example: fs.readFileSync(sourcePath, { encoding: "utf8" })
     };
 
-    const config = Config.default().with({
-      contracts_directory: path.join(__dirname),
-      compilers: {
-        solc: {
-          version: "0.5.0",
-          settings: {
-            optimizer: {
-              enabled: false,
-              runs: 200
-            },
-            evmVersion: "byzantium"
-          }
-        }
-      }
-    });
-
     // Compile first
-<<<<<<< HEAD
-    var result = await promisify(Compile)(sources, config);
-=======
-    const result = await promisify(Compile)(sources, options);
->>>>>>> 953c00a6
+    const result = await promisify(Compile)(sources);
 
     // Clean up after solidity. Only remove solidity's listener,
     // which happens to be the first.

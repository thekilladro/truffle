{
  "private": false,
  "name": "truffle-artifactor",
  "description": "A contract packager for Ethereum and Javascript",
  "license": "MIT",
  "author": "Tim Coulter",
  "repository": "https://github.com/trufflesuite/truffle/tree/master/packages/truffle-artifactor",
<<<<<<< HEAD
  "version": "4.0.23",
  "main": "dist/index.js",
=======
  "version": "4.0.24",
  "main": "./index.js",
>>>>>>> cee0bec4
  "scripts": {
    "build": "tsc",
    "test": "mocha",
    "prepare": "yarn build"
  },
  "dependencies": {
    "fs-extra": "6.0.1",
    "lodash": "^4.17.13",
    "truffle-contract-schema": "^3.0.11"
  },
  "devDependencies": {
    "@types/fs-extra": "^8.0.0",
    "@types/node": "^12.6.2",
    "chai": "4.2.0",
    "debug": "^4.1.1",
    "ganache-core": "2.5.7",
    "mocha": "5.2.0",
    "require-nocache": "^1.0.0",
    "temp": "^0.8.3",
<<<<<<< HEAD
    "truffle-contract": "^4.0.24",
    "ts-node": "^8.3.0",
    "typescript": "^3.5.3",
=======
    "truffle-contract": "^4.0.25",
>>>>>>> cee0bec4
    "web3": "1.0.0-beta.37"
  },
  "publishConfig": {
    "access": "public"
  },
  "gitHead": "b207efb3c1409746537293b3e0fc27350029188e"
}<|MERGE_RESOLUTION|>--- conflicted
+++ resolved
@@ -5,13 +5,8 @@
   "license": "MIT",
   "author": "Tim Coulter",
   "repository": "https://github.com/trufflesuite/truffle/tree/master/packages/truffle-artifactor",
-<<<<<<< HEAD
-  "version": "4.0.23",
+  "version": "4.0.24",
   "main": "dist/index.js",
-=======
-  "version": "4.0.24",
-  "main": "./index.js",
->>>>>>> cee0bec4
   "scripts": {
     "build": "tsc",
     "test": "mocha",
@@ -31,13 +26,9 @@
     "mocha": "5.2.0",
     "require-nocache": "^1.0.0",
     "temp": "^0.8.3",
-<<<<<<< HEAD
-    "truffle-contract": "^4.0.24",
+    "truffle-contract": "^4.0.25",
     "ts-node": "^8.3.0",
     "typescript": "^3.5.3",
-=======
-    "truffle-contract": "^4.0.25",
->>>>>>> cee0bec4
     "web3": "1.0.0-beta.37"
   },
   "publishConfig": {

{
  "name": "truffle-decoder",
  "version": "0.1.0",
  "description": "A library that provides high-level decoding of Solidity contract variables",
  "main": "dist/index.js",
  "types": "lib/index.ts",
  "directories": {
    "lib": "lib"
  },
  "scripts": {
    "build": "node_modules/.bin/tsc",
    "prepare": "yarn build",
    "start": "node_modules/.bin/tsc --watch",
    "test": "cd test && truffle test"
  },
  "repository": "https://github.com/trufflesuite/truffle/tree/master/packages/truffle-decoder",
  "keywords": [
    "ethereum",
    "solidity",
    "contract",
    "state",
    "decoder"
  ],
  "author": "Mike Seese and Harry Altman",
  "license": "MIT",
  "bugs": {
    "url": "https://github.com/trufflesuite/truffle/issues"
  },
  "homepage": "https://github.com/trufflesuite/truffle#readme",
  "dependencies": {
    "async-eventemitter": "^0.2.4",
    "bn.js": "^4.11.8",
    "debug": "^4.1.1",
    "json-schema-to-typescript": "^6.1.3",
    "truffle-codec": "^3.0.3",
    "truffle-codec-utils": "^1.0.14",
    "truffle-contract-schema": "^3.0.9",
<<<<<<< HEAD
    "web3": "^1.2.0"
=======
    "truffle-decoder-core": "^3.0.3",
    "truffle-decode-utils": "^1.0.16",
    "web3": "^1.2.1"
>>>>>>> afb1339d
  },
  "devDependencies": {
    "@types/bn.js": "^4.11.5",
    "@types/debug": "^4.1.4",
    "@types/web3": "1.0.18",
    "chai": "^4.2.0",
    "json-schema-to-typescript": "^6.1.3",
    "truffle-contract-schema": "^3.0.9",
    "typescript": "^3.5.1",
    "web3-core": "1.0.0-beta.37"
  }
}<|MERGE_RESOLUTION|>--- conflicted
+++ resolved
@@ -32,16 +32,10 @@
     "bn.js": "^4.11.8",
     "debug": "^4.1.1",
     "json-schema-to-typescript": "^6.1.3",
-    "truffle-codec": "^3.0.3",
-    "truffle-codec-utils": "^1.0.14",
+    "truffle-codec": "^3.0.8",
+    "truffle-codec-utils": "^1.0.16",
     "truffle-contract-schema": "^3.0.9",
-<<<<<<< HEAD
-    "web3": "^1.2.0"
-=======
-    "truffle-decoder-core": "^3.0.3",
-    "truffle-decode-utils": "^1.0.16",
     "web3": "^1.2.1"
->>>>>>> afb1339d
   },
   "devDependencies": {
     "@types/bn.js": "^4.11.5",

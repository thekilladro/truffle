{
  "name": "truffle-decoder",
<<<<<<< HEAD
  "version": "0.1.0",
  "description": "A library that provides high-level decoding of Solidity contract variables",
  "main": "dist/index.js",
  "types": "lib/index.ts",
=======
  "description": "A library that provides both high and low level decoding of Ethereum contract variables",
  "license": "MIT",
  "author": "Mike Seese",
  "homepage": "https://github.com/trufflesuite/truffle#readme",
  "repository": "https://github.com/trufflesuite/truffle/tree/master/packages/truffle-decoder",
  "bugs": {
    "url": "https://github.com/trufflesuite/truffle/issues"
  },
  "version": "3.0.7",
  "main": "dist/interface/index.js",
>>>>>>> 13822379
  "directories": {
    "lib": "lib"
  },
  "scripts": {
    "build": "node_modules/.bin/tsc",
    "prepare": "yarn build",
    "start": "node_modules/.bin/tsc --watch",
    "test": "cd test && truffle test"
  },
<<<<<<< HEAD
  "repository": "https://github.com/trufflesuite/truffle/tree/master/packages/truffle-decoder",
  "keywords": [
    "ethereum",
    "solidity",
    "contract",
    "state",
    "decoder"
  ],
  "author": "Mike Seese and Harry Altman",
  "license": "MIT",
  "bugs": {
    "url": "https://github.com/trufflesuite/truffle/issues"
  },
  "homepage": "https://github.com/trufflesuite/truffle#readme",
  "dependencies": {
    "abi-decoder": "^1.2.0",
    "async-eventemitter": "^0.2.4",
    "bn.js": "^4.11.8",
    "debug": "^4.1.1",
    "json-schema-to-typescript": "^6.1.3",
    "truffle-contract-schema": "^3.0.9",
    "truffle-decoder-core": "^3.0.3",
    "truffle-decode-utils": "^1.0.14",
    "web3": "1.0.0-beta.37"
  },
  "devDependencies": {
    "@types/bn.js": "^4.11.5",
    "@types/debug": "^4.1.4",
    "@types/web3": "1.0.18",
    "typescript": "^3.5.1"
  }
=======
  "types": "lib/interface/index.ts",
  "dependencies": {
    "abi-decoder": "^1.2.0",
    "async-eventemitter": "^0.2.4",
    "bn.js": "^4.11.8",
    "debug": "^4.1.0",
    "lodash.clonedeep": "^4.5.0",
    "lodash.isequal": "^4.5.0",
    "lodash.merge": "^4.6.1",
    "truffle-decode-utils": "^1.0.15",
    "utf8": "^3.0.0",
    "web3": "^1.2.0"
  },
  "peerDependencies": {
    "truffle": "^5.0.14"
  },
  "devDependencies": {
    "@types/bn.js": "^4.11.2",
    "@types/debug": "^0.0.31",
    "@types/lodash": "^4.14.116",
    "@types/lodash.clonedeep": "^4.5.4",
    "@types/lodash.isequal": "^4.5.4",
    "@types/lodash.merge": "^4.6.4",
    "@types/utf8": "^2.1.6",
    "@types/web3": "^1.0.5",
    "json-schema-to-typescript": "^5.5.0",
    "truffle-contract-schema": "^3.0.11",
    "typescript": "^3.1.3"
  },
  "keywords": [
    "contract",
    "decoder",
    "ethereum",
    "state"
  ],
  "gitHead": "b207efb3c1409746537293b3e0fc27350029188e"
>>>>>>> 13822379
}<|MERGE_RESOLUTION|>--- conflicted
+++ resolved
@@ -1,22 +1,9 @@
 {
   "name": "truffle-decoder",
-<<<<<<< HEAD
   "version": "0.1.0",
   "description": "A library that provides high-level decoding of Solidity contract variables",
   "main": "dist/index.js",
   "types": "lib/index.ts",
-=======
-  "description": "A library that provides both high and low level decoding of Ethereum contract variables",
-  "license": "MIT",
-  "author": "Mike Seese",
-  "homepage": "https://github.com/trufflesuite/truffle#readme",
-  "repository": "https://github.com/trufflesuite/truffle/tree/master/packages/truffle-decoder",
-  "bugs": {
-    "url": "https://github.com/trufflesuite/truffle/issues"
-  },
-  "version": "3.0.7",
-  "main": "dist/interface/index.js",
->>>>>>> 13822379
   "directories": {
     "lib": "lib"
   },
@@ -26,7 +13,6 @@
     "start": "node_modules/.bin/tsc --watch",
     "test": "cd test && truffle test"
   },
-<<<<<<< HEAD
   "repository": "https://github.com/trufflesuite/truffle/tree/master/packages/truffle-decoder",
   "keywords": [
     "ethereum",
@@ -50,7 +36,7 @@
     "truffle-contract-schema": "^3.0.9",
     "truffle-decoder-core": "^3.0.3",
     "truffle-decode-utils": "^1.0.14",
-    "web3": "1.0.0-beta.37"
+    "web3": "^1.2.0"
   },
   "devDependencies": {
     "@types/bn.js": "^4.11.5",
@@ -58,42 +44,4 @@
     "@types/web3": "1.0.18",
     "typescript": "^3.5.1"
   }
-=======
-  "types": "lib/interface/index.ts",
-  "dependencies": {
-    "abi-decoder": "^1.2.0",
-    "async-eventemitter": "^0.2.4",
-    "bn.js": "^4.11.8",
-    "debug": "^4.1.0",
-    "lodash.clonedeep": "^4.5.0",
-    "lodash.isequal": "^4.5.0",
-    "lodash.merge": "^4.6.1",
-    "truffle-decode-utils": "^1.0.15",
-    "utf8": "^3.0.0",
-    "web3": "^1.2.0"
-  },
-  "peerDependencies": {
-    "truffle": "^5.0.14"
-  },
-  "devDependencies": {
-    "@types/bn.js": "^4.11.2",
-    "@types/debug": "^0.0.31",
-    "@types/lodash": "^4.14.116",
-    "@types/lodash.clonedeep": "^4.5.4",
-    "@types/lodash.isequal": "^4.5.4",
-    "@types/lodash.merge": "^4.6.4",
-    "@types/utf8": "^2.1.6",
-    "@types/web3": "^1.0.5",
-    "json-schema-to-typescript": "^5.5.0",
-    "truffle-contract-schema": "^3.0.11",
-    "typescript": "^3.1.3"
-  },
-  "keywords": [
-    "contract",
-    "decoder",
-    "ethereum",
-    "state"
-  ],
-  "gitHead": "b207efb3c1409746537293b3e0fc27350029188e"
->>>>>>> 13822379
 }
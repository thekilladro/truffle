--- conflicted
+++ resolved
@@ -1,22 +1,9 @@
 {
   "name": "truffle-decoder",
-<<<<<<< HEAD
   "version": "0.1.0",
   "description": "A library that provides high-level decoding of Solidity contract variables",
   "main": "dist/index.js",
   "types": "lib/index.ts",
-=======
-  "description": "A library that provides both high and low level decoding of Ethereum contract variables",
-  "license": "MIT",
-  "author": "Mike Seese",
-  "homepage": "https://github.com/trufflesuite/truffle#readme",
-  "repository": "https://github.com/trufflesuite/truffle/tree/master/packages/truffle-decoder",
-  "bugs": {
-    "url": "https://github.com/trufflesuite/truffle/issues"
-  },
-  "version": "3.0.8",
-  "main": "dist/interface/index.js",
->>>>>>> 1ca8d311
   "directories": {
     "lib": "lib"
   },
@@ -44,22 +31,12 @@
     "abi-decoder": "^1.2.0",
     "async-eventemitter": "^0.2.4",
     "bn.js": "^4.11.8",
-<<<<<<< HEAD
     "debug": "^4.1.1",
     "json-schema-to-typescript": "^6.1.3",
     "truffle-contract-schema": "^3.0.9",
     "truffle-decoder-core": "^3.0.3",
-    "truffle-decode-utils": "^1.0.14",
-    "web3": "^1.2.0"
-=======
-    "debug": "^4.1.0",
-    "lodash.clonedeep": "^4.5.0",
-    "lodash.isequal": "^4.5.0",
-    "lodash.merge": "^4.6.1",
     "truffle-decode-utils": "^1.0.16",
-    "utf8": "^3.0.0",
-    "web3": "1.2.1"
->>>>>>> 1ca8d311
+    "web3": "^1.2.1"
   },
   "devDependencies": {
     "@types/bn.js": "^4.11.5",

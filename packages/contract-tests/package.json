--- conflicted
+++ resolved
@@ -13,11 +13,7 @@
   "bugs": {
     "url": "https://github.com/trufflesuite/truffle/issues"
   },
-<<<<<<< HEAD
-  "version": "0.1.99-typescript-migrations.0",
-=======
   "version": "0.1.99",
->>>>>>> 074c8ac1
   "scripts": {
     "prepare": "exit 0",
     "test": "./scripts/test.sh",
@@ -26,13 +22,8 @@
   },
   "devDependencies": {
     "@truffle/blockchain-utils": "^0.1.3",
-<<<<<<< HEAD
-    "@truffle/compile-solidity": "^6.0.36-typescript-migrations.0",
-    "@truffle/contract": "^4.5.18-typescript-migrations.0",
-=======
     "@truffle/compile-solidity": "^6.0.36",
     "@truffle/contract": "^4.5.18",
->>>>>>> 074c8ac1
     "bignumber.js": "^7.2.1",
     "chai": "^4.2.0",
     "debug": "^4.3.1",

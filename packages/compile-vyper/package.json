{
  "name": "@truffle/compile-vyper",
  "description": "Vyper compiler support",
  "license": "MIT",
  "author": "Evgeniy Filatov <evgeniyfilatov@gmail.com>",
  "homepage": "https://github.com/trufflesuite/truffle/tree/master/packages/compile-vyper#readme",
  "repository": {
    "type": "git",
    "url": "https://github.com/trufflesuite/truffle.git",
    "directory": "packages/compile-vyper"
  },
  "bugs": {
    "url": "https://github.com/trufflesuite/truffle/issues"
  },
<<<<<<< HEAD
  "version": "3.1.71-typescript-migrations.0",
=======
  "version": "3.1.71",
>>>>>>> 074c8ac1
  "main": "index.js",
  "scripts": {
    "prepare": "exit 0",
    "test": "mocha"
  },
  "dependencies": {
    "@truffle/compile-common": "^0.7.32",
<<<<<<< HEAD
    "@truffle/config": "^1.3.33-typescript-migrations.0",
    "@truffle/contract-sources": "^0.2.0",
    "@truffle/profiler": "^0.1.25-typescript-migrations.0",
    "@truffle/resolver": "^9.0.9-typescript-migrations.0",
=======
    "@truffle/config": "^1.3.33",
    "@truffle/contract-sources": "^0.2.0",
    "@truffle/profiler": "^0.1.25",
    "@truffle/resolver": "^9.0.9",
>>>>>>> 074c8ac1
    "colors": "1.4.0",
    "debug": "^4.3.1",
    "lodash": "^4.17.21",
    "minimatch": "^3.0.4",
    "semver": "7.3.7"
  },
  "devDependencies": {
    "@truffle/code-utils": "^1.2.34",
    "mocha": "9.2.2"
  },
  "keywords": [
    "compile",
    "ethereum",
    "truffle",
    "vyper"
  ],
  "publishConfig": {
    "access": "public"
  },
  "gitHead": "6b84be7849142588ef2e3224d8a9d7c2ceeb6e4a"
}<|MERGE_RESOLUTION|>--- conflicted
+++ resolved
@@ -12,11 +12,7 @@
   "bugs": {
     "url": "https://github.com/trufflesuite/truffle/issues"
   },
-<<<<<<< HEAD
-  "version": "3.1.71-typescript-migrations.0",
-=======
   "version": "3.1.71",
->>>>>>> 074c8ac1
   "main": "index.js",
   "scripts": {
     "prepare": "exit 0",
@@ -24,17 +20,10 @@
   },
   "dependencies": {
     "@truffle/compile-common": "^0.7.32",
-<<<<<<< HEAD
-    "@truffle/config": "^1.3.33-typescript-migrations.0",
-    "@truffle/contract-sources": "^0.2.0",
-    "@truffle/profiler": "^0.1.25-typescript-migrations.0",
-    "@truffle/resolver": "^9.0.9-typescript-migrations.0",
-=======
     "@truffle/config": "^1.3.33",
     "@truffle/contract-sources": "^0.2.0",
     "@truffle/profiler": "^0.1.25",
     "@truffle/resolver": "^9.0.9",
->>>>>>> 074c8ac1
     "colors": "1.4.0",
     "debug": "^4.3.1",
     "lodash": "^4.17.21",

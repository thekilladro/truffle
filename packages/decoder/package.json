{
  "name": "@truffle/decoder",
<<<<<<< HEAD
  "version": "4.0.6-alphaTez.3",
=======
  "version": "4.0.6",
>>>>>>> 7c19713c
  "description": "A decoder and encoder for Solidity variables of all sorts",
  "main": "dist/index.js",
  "types": "lib/index.ts",
  "directories": {
    "lib": "lib"
  },
  "scripts": {
    "prepare": "yarn build",
    "build": "node_modules/.bin/tsc",
    "start": "node_modules/.bin/tsc --watch",
    "test": "cd test/wire && npx truffle test && cd ../storage && npx truffle test"
  },
  "dependencies": {
<<<<<<< HEAD
    "@truffle/codec": "^0.3.4-alphaTez.1",
=======
    "@truffle/codec": "^0.3.4",
>>>>>>> 7c19713c
    "bn.js": "^4.11.8",
    "debug": "^4.1.0",
    "web3": "1.2.1"
  },
  "repository": "https://github.com/trufflesuite/truffle/tree/master/packages/codec",
  "keywords": [
    "ethereum",
    "solidity",
    "contract",
    "state",
    "decoder",
    "encoder",
    "abi"
  ],
  "author": "Mike Seese and Harry Altman",
  "license": "MIT",
  "bugs": {
    "url": "https://github.com/trufflesuite/truffle/issues"
  },
  "homepage": "https://github.com/trufflesuite/truffle#readme",
  "publishConfig": {
    "access": "public"
  },
  "devDependencies": {
<<<<<<< HEAD
    "@truffle/contract-schema": "^3.1.6-alphaTez.3",
    "@truffle/provider": "^0.3.0-alphaTez.1",
=======
    "@truffle/contract-schema": "^3.0.21",
    "@truffle/provider": "^0.2.6",
>>>>>>> 7c19713c
    "@types/big.js": "^4.0.5",
    "@types/bn.js": "^4.11.2",
    "@types/debug": "^0.0.31",
    "@types/lodash.clonedeep": "^4.5.4",
    "@types/lodash.isequal": "^4.5.4",
    "@types/lodash.merge": "^4.6.4",
    "@types/utf8": "^2.1.6",
    "@types/web3": "1.0.19",
    "typescript": "^3.6.3"
  },
  "peerDependencies": {
    "truffle": "^5.0.14"
  },
  "gitHead": "b207efb3c1409746537293b3e0fc27350029188e"
}<|MERGE_RESOLUTION|>--- conflicted
+++ resolved
@@ -1,10 +1,6 @@
 {
   "name": "@truffle/decoder",
-<<<<<<< HEAD
-  "version": "4.0.6-alphaTez.3",
-=======
   "version": "4.0.6",
->>>>>>> 7c19713c
   "description": "A decoder and encoder for Solidity variables of all sorts",
   "main": "dist/index.js",
   "types": "lib/index.ts",
@@ -18,11 +14,7 @@
     "test": "cd test/wire && npx truffle test && cd ../storage && npx truffle test"
   },
   "dependencies": {
-<<<<<<< HEAD
-    "@truffle/codec": "^0.3.4-alphaTez.1",
-=======
     "@truffle/codec": "^0.3.4",
->>>>>>> 7c19713c
     "bn.js": "^4.11.8",
     "debug": "^4.1.0",
     "web3": "1.2.1"
@@ -47,13 +39,8 @@
     "access": "public"
   },
   "devDependencies": {
-<<<<<<< HEAD
-    "@truffle/contract-schema": "^3.1.6-alphaTez.3",
-    "@truffle/provider": "^0.3.0-alphaTez.1",
-=======
     "@truffle/contract-schema": "^3.0.21",
     "@truffle/provider": "^0.2.6",
->>>>>>> 7c19713c
     "@types/big.js": "^4.0.5",
     "@types/bn.js": "^4.11.2",
     "@types/debug": "^0.0.31",

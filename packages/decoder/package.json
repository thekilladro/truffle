{
  "name": "@truffle/decoder",
  "version": "0.1.0",
  "description": "A library that provides high-level decoding of Solidity contract variables",
  "main": "dist/index.js",
  "types": "lib/index.ts",
  "directories": {
    "lib": "lib"
  },
  "scripts": {
    "build": "node_modules/.bin/tsc",
    "prepare": "yarn build",
    "start": "node_modules/.bin/tsc --watch",
    "test": "cd test && npx truffle test"
  },
  "repository": "https://github.com/trufflesuite/truffle/tree/master/packages/decoder",
  "keywords": [
    "ethereum",
    "solidity",
    "contract",
    "state",
    "decoder"
  ],
  "author": "Mike Seese and Harry Altman",
  "license": "MIT",
  "bugs": {
    "url": "https://github.com/trufflesuite/truffle/issues"
  },
  "homepage": "https://github.com/trufflesuite/truffle#readme",
  "dependencies": {
    "async-eventemitter": "^0.2.4",
    "bn.js": "^4.11.8",
    "debug": "^4.1.1",
    "truffle-codec": "^3.0.8",
    "truffle-codec-utils": "^1.0.15",
    "web3": "1.2.1"
  },
  "peerDependencies": {
    "truffle": "^5.0.14"
  },
  "publishConfig": {
    "access": "public"
  },
  "devDependencies": {
    "@truffle/contract-schema": "^3.0.16",
    "@types/bn.js": "^4.11.5",
    "@types/debug": "^4.1.4",
    "@types/web3": "1.0.18",
    "big.js": "^5.2.2",
    "chai": "^4.2.0",
    "json-schema-to-typescript": "^6.1.3",
<<<<<<< HEAD
    "lodash.clonedeep": "^4.5.0",
=======
    "@truffle/contract-schema": "^3.0.16",
>>>>>>> ddd2986e
    "typescript": "^3.6.2",
    "web3-core": "1.2.1"
  }
}<|MERGE_RESOLUTION|>--- conflicted
+++ resolved
@@ -49,11 +49,7 @@
     "big.js": "^5.2.2",
     "chai": "^4.2.0",
     "json-schema-to-typescript": "^6.1.3",
-<<<<<<< HEAD
     "lodash.clonedeep": "^4.5.0",
-=======
-    "@truffle/contract-schema": "^3.0.16",
->>>>>>> ddd2986e
     "typescript": "^3.6.2",
     "web3-core": "1.2.1"
   }

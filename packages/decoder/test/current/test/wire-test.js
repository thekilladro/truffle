--- conflicted
+++ resolved
@@ -8,22 +8,6 @@
 const Decoder = require("../../..");
 const Codec = require("@truffle/codec");
 
-<<<<<<< HEAD
-const WireTest = artifacts.require("WireTest");
-const WireTestParent = artifacts.require("WireTestParent");
-const WireTestLibrary = artifacts.require("WireTestLibrary");
-const WireTestAbstract = artifacts.require("WireTestAbstract");
-const WireTestRedHerring = artifacts.require("WireTestRedHerring");
-
-const Contracts = [
-  WireTest,
-  WireTestParent,
-  WireTestLibrary,
-  WireTestAbstract,
-  WireTestRedHerring
-];
-const compilations = Codec.Compilations.Utils.shimArtifacts(Contracts);
-=======
 const { prepareContracts } = require("../../helpers");
 
 describe("Over-the-wire decoding", function () {
@@ -51,23 +35,17 @@
       abstractions.WireTest,
       abstractions.WireTestParent,
       abstractions.WireTestLibrary,
-      abstractions.WireTestAbstract
+      abstractions.WireTestAbstract,
+      abstractions.WireTestRedHerring
     ];
   });
->>>>>>> 425217b3
 
   it("should correctly decode transactions and events", async function () {
     let deployedContract = await abstractions.WireTest.new(true, "0xdeadbeef", 2);
     let address = deployedContract.address;
     let constructorHash = deployedContract.transactionHash;
 
-<<<<<<< HEAD
-    const decoder = await Decoder.forProject(web3.currentProvider, {
-      compilations
-    });
-=======
     const decoder = await Decoder.forProject(web3.currentProvider, Contracts);
->>>>>>> 425217b3
 
     let deployedContractNoConstructor = await abstractions.WireTestParent.new();
     let defaultConstructorHash = deployedContractNoConstructor.transactionHash;
@@ -533,13 +511,7 @@
   it("disambiguates events when possible and not when impossible", async function () {
     let deployedContract = await abstractions.WireTest.deployed();
 
-<<<<<<< HEAD
-    const decoder = await Decoder.forProject(web3.currentProvider, {
-      compilations
-    });
-=======
     const decoder = await Decoder.forProject(web3.currentProvider, Contracts);
->>>>>>> 425217b3
 
     //HACK HACK -- we're going to repeatedly apply the hack from above
     //because ethers also can't handle ambiguous events
@@ -679,13 +651,7 @@
   it("Handles anonymous events", async function () {
     let deployedContract = await abstractions.WireTest.deployed();
 
-<<<<<<< HEAD
-    const decoder = await Decoder.forProject(web3.currentProvider, {
-      compilations
-    });
-=======
     const decoder = await Decoder.forProject(web3.currentProvider, Contracts);
->>>>>>> 425217b3
 
     //thankfully, ethers ignores anonymous events,
     //so we don't need to use that hack here
@@ -828,21 +794,13 @@
     );
   });
 
-<<<<<<< HEAD
   it("respects the extras option", async function () {
     const deployedContract = await WireTest.deployed();
     const delegate = await WireTestRedHerring.deployed();
 
-    const decoder = await Decoder.forProject(web3.currentProvider, {
-      compilations
-    });
-=======
-  it("Decodes return values", async function () {
-    const { WireTest } = abstractions;
-    let deployedContract = await WireTest.deployed();
-
-    const decoder = await Decoder.forContract(WireTest, Contracts);
->>>>>>> 425217b3
+    const decoder = await Decoder.forProject(web3.currentProvider,
+      Contracts
+    );
 
     const extrasTestNone = await deployedContract.extrasTestNone(
       delegate.address
@@ -908,6 +866,67 @@
     testSomeWithoutExtras(someDecodingsMaybe); //there are no ordinary interpretations, so no extras
   });
 
+  it("Decodes return values", async function () {
+    const { WireTest } = abstractions;
+    let deployedContract = await WireTest.deployed();
+
+    const decoder = await Decoder.forContract(WireTest, Contracts);
+
+    let abiEntry = WireTest.abi.find(
+      ({ type, name }) => type === "function" && name === "returnsStuff"
+    );
+    let selector = web3.eth.abi.encodeFunctionSignature(abiEntry);
+
+    //we need the raw return data, and contract.call() does not exist yet,
+    //so we're going to have to use web3.eth.call()
+
+    let data = await web3.eth.call({
+      to: deployedContract.address,
+      data: selector
+    });
+
+    let decodings = await decoder.decodeReturnValue(abiEntry, data);
+    assert.lengthOf(decodings, 1);
+    let decoding = decodings[0];
+    assert.strictEqual(decoding.kind, "return");
+    assert.strictEqual(decoding.decodingMode, "full");
+    assert.lengthOf(decoding.arguments, 2);
+    assert.deepEqual(
+      Codec.Format.Utils.Inspect.nativize(decoding.arguments[0].value),
+      {
+        x: -1,
+        y: "0x0123456789abcdef0123456789abcdef0123456789abcdef0123456789abcdef",
+        z: "0xdeadbeef"
+      }
+    );
+    assert.strictEqual(
+      Codec.Format.Utils.Inspect.nativize(decoding.arguments[1].value),
+      "WireTest.Ternary.No"
+    );
+
+    //now: let's try decoding a self-destruct :D
+    let sdAbiEntry = WireTest.abi.find(
+      ({ type, name }) => type === "function" && name === "boom"
+    );
+    let sdSelector = web3.eth.abi.encodeFunctionSignature(sdAbiEntry);
+
+    //we need the raw return data, and contract.call() does not exist yet,
+    //so we're going to have to use web3.eth.call()
+
+    let sdData = await web3.eth.call({
+      to: deployedContract.address,
+      data: sdSelector
+    });
+
+    let sdDecodings = await decoder.decodeReturnValue(sdAbiEntry, sdData, {
+      status: true
+    });
+
+    assert.lengthOf(sdDecodings, 1);
+    assert.strictEqual(sdDecodings[0].kind, "selfdestruct");
+    assert.strictEqual(sdDecodings[0].decodingMode, "full");
+  });
+
   it("Decodes return values when given superclass", async function () {
     const { WireTest, WireTestParent, WireTestAbstract } = abstractions;
     const deployedContract = await WireTest.deployed();
@@ -915,11 +934,7 @@
     let decoder = await Decoder.forContractAt(
       WireTestParent,
       deployedContract.address,
-<<<<<<< HEAD
-      { compilations }
-=======
       Contracts
->>>>>>> 425217b3
     );
 
     let abiEntry = WireTestParent.abi.find(
@@ -950,11 +965,7 @@
     decoder = await Decoder.forContractAt(
       WireTestAbstract,
       deployedContract.address,
-<<<<<<< HEAD
-      { compilations }
-=======
       Contracts
->>>>>>> 425217b3
     );
 
     abiEntry = WireTestAbstract.abi.find(

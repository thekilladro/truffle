{
  "name": "@truffle/core",
  "description": "Core code for Truffle command line tool",
  "author": "consensys.net",
  "homepage": "https://github.com/trufflesuite/truffle#readme",
  "repository": "https://github.com/trufflesuite/truffle/tree/master/packages/core",
  "bugs": {
    "url": "https://github.com/trufflesuite/truffle/issues"
  },
<<<<<<< HEAD
  "version": "5.1.1-alphaTez.0",
=======
  "version": "5.0.44",
>>>>>>> 26ccd93b
  "bin": {
    "truffle": "./cli.js",
    "truffle-exec": "./exec.js"
  },
  "scripts": {
    "test": "mocha ./test/** ./test/**/*"
  },
  "dependencies": {
<<<<<<< HEAD
    "@truffle/artifactor": "^4.0.37",
    "@truffle/box": "^1.0.44",
    "@truffle/codec": "^3.0.15-alphaTez.0",
    "@truffle/compile-solidity": "^4.2.10",
    "@truffle/config": "^1.2.4",
    "@truffle/contract": "^4.1.1-alphaTez.0",
    "@truffle/contract-sources": "^0.2.1-alphaTez.0",
    "@truffle/debug-utils": "^1.0.22-alphaTez.0",
    "@truffle/debugger": "^5.0.34",
    "@truffle/deployer": "^3.0.39",
    "@truffle/error": "^0.0.10-alphaTez.0",
    "@truffle/expect": "^0.0.14-alphaTez.0",
    "@truffle/interface-adapter": "^0.3.1",
    "@truffle/migrate": "^3.1.1-alphaTez.0",
    "@truffle/provider": "^0.2.0",
    "@truffle/provisioner": "^0.2.1-alphaTez.0",
    "@truffle/require": "^2.0.26",
    "@truffle/resolver": "^5.1.1-alphaTez.0",
    "@truffle/workflow-compile": "^2.1.11",
=======
    "@truffle/artifactor": "^4.0.38",
    "@truffle/box": "^1.0.45",
    "@truffle/compile-solidity": "^4.2.11",
    "@truffle/config": "^1.2.5",
    "@truffle/contract": "^4.0.39",
    "@truffle/contract-sources": "^0.1.6",
    "@truffle/debug-utils": "^1.0.19",
    "@truffle/debugger": "^5.0.35",
    "@truffle/deployer": "^3.0.40",
    "@truffle/error": "^0.0.7",
    "@truffle/expect": "^0.0.12",
    "@truffle/interface-adapter": "^0.3.2",
    "@truffle/migrate": "^3.0.40",
    "@truffle/provider": "^0.2.1",
    "@truffle/provisioner": "^0.1.6",
    "@truffle/require": "^2.0.27",
    "@truffle/resolver": "^5.0.20",
    "@truffle/workflow-compile": "^2.1.12",
>>>>>>> 26ccd93b
    "app-module-path": "^2.2.0",
    "async": "2.6.1",
    "bip39": "^2.2.0",
    "chai": "4.2.0",
    "colors": "^1.1.2",
    "command-exists": "^1.2.8",
    "configstore": "^4.0.0",
    "cpr": "^3.0.1",
    "debug": "^4.1.0",
    "del": "^2.2.0",
    "ethereumjs-wallet": "^0.6.2",
    "ethpm": "0.0.16",
    "ethpm-registry": "0.1.0-next.3",
    "fs-extra": "6.0.1",
    "ganache-core": "2.7.0",
    "glob": "^7.1.4",
    "hdkey": "^1.1.0",
    "mkdirp": "^0.5.1",
    "mocha": "5.2.0",
    "node-emoji": "^1.8.1",
    "node-ipc": "^9.1.1",
    "original-require": "1.0.1",
    "safe-eval": "^0.4.1",
    "sane": "^4.0.2",
    "source-map-support": "^0.5.3",
    "spawn-args": "^0.1.0",
    "temp": "^0.8.3",
    "universal-analytics": "^0.4.17",
    "web3": "1.2.2",
    "xregexp": "^4.2.4",
    "yargs": "^8.0.2"
  },
  "devDependencies": {
<<<<<<< HEAD
    "@truffle/blockchain-utils": "^0.0.15-alphaTez.0",
=======
    "@truffle/blockchain-utils": "^0.0.14",
>>>>>>> 26ccd93b
    "glob": "^7.1.2",
    "memorystream": "^0.3.1"
  },
  "publishConfig": {
    "access": "public"
  },
  "authors": [
    {
      "name": "Tim Coulter",
      "email": "tim@trufflesuite.com",
      "url": "https://github.com/tcoulter"
    }
  ],
  "namespace": "consensys"
}<|MERGE_RESOLUTION|>--- conflicted
+++ resolved
@@ -7,11 +7,7 @@
   "bugs": {
     "url": "https://github.com/trufflesuite/truffle/issues"
   },
-<<<<<<< HEAD
   "version": "5.1.1-alphaTez.0",
-=======
-  "version": "5.0.44",
->>>>>>> 26ccd93b
   "bin": {
     "truffle": "./cli.js",
     "truffle-exec": "./exec.js"
@@ -20,46 +16,25 @@
     "test": "mocha ./test/** ./test/**/*"
   },
   "dependencies": {
-<<<<<<< HEAD
-    "@truffle/artifactor": "^4.0.37",
-    "@truffle/box": "^1.0.44",
+    "@truffle/artifactor": "^4.0.38",
+    "@truffle/box": "^1.0.45",
     "@truffle/codec": "^3.0.15-alphaTez.0",
-    "@truffle/compile-solidity": "^4.2.10",
-    "@truffle/config": "^1.2.4",
+    "@truffle/compile-solidity": "^4.2.11",
+    "@truffle/config": "^1.2.5",
     "@truffle/contract": "^4.1.1-alphaTez.0",
     "@truffle/contract-sources": "^0.2.1-alphaTez.0",
     "@truffle/debug-utils": "^1.0.22-alphaTez.0",
-    "@truffle/debugger": "^5.0.34",
-    "@truffle/deployer": "^3.0.39",
+    "@truffle/debugger": "^5.0.35",
+    "@truffle/deployer": "^3.0.40",
     "@truffle/error": "^0.0.10-alphaTez.0",
     "@truffle/expect": "^0.0.14-alphaTez.0",
-    "@truffle/interface-adapter": "^0.3.1",
+    "@truffle/interface-adapter": "^0.3.2",
     "@truffle/migrate": "^3.1.1-alphaTez.0",
-    "@truffle/provider": "^0.2.0",
+    "@truffle/provider": "^0.2.1",
     "@truffle/provisioner": "^0.2.1-alphaTez.0",
-    "@truffle/require": "^2.0.26",
+    "@truffle/require": "^2.0.27",
     "@truffle/resolver": "^5.1.1-alphaTez.0",
-    "@truffle/workflow-compile": "^2.1.11",
-=======
-    "@truffle/artifactor": "^4.0.38",
-    "@truffle/box": "^1.0.45",
-    "@truffle/compile-solidity": "^4.2.11",
-    "@truffle/config": "^1.2.5",
-    "@truffle/contract": "^4.0.39",
-    "@truffle/contract-sources": "^0.1.6",
-    "@truffle/debug-utils": "^1.0.19",
-    "@truffle/debugger": "^5.0.35",
-    "@truffle/deployer": "^3.0.40",
-    "@truffle/error": "^0.0.7",
-    "@truffle/expect": "^0.0.12",
-    "@truffle/interface-adapter": "^0.3.2",
-    "@truffle/migrate": "^3.0.40",
-    "@truffle/provider": "^0.2.1",
-    "@truffle/provisioner": "^0.1.6",
-    "@truffle/require": "^2.0.27",
-    "@truffle/resolver": "^5.0.20",
     "@truffle/workflow-compile": "^2.1.12",
->>>>>>> 26ccd93b
     "app-module-path": "^2.2.0",
     "async": "2.6.1",
     "bip39": "^2.2.0",
@@ -93,11 +68,7 @@
     "yargs": "^8.0.2"
   },
   "devDependencies": {
-<<<<<<< HEAD
     "@truffle/blockchain-utils": "^0.0.15-alphaTez.0",
-=======
-    "@truffle/blockchain-utils": "^0.0.14",
->>>>>>> 26ccd93b
     "glob": "^7.1.2",
     "memorystream": "^0.3.1"
   },

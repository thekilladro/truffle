--- conflicted
+++ resolved
@@ -44,19 +44,11 @@
     "@truffle/preserve-to-filecoin": "^0.2.4",
     "@truffle/preserve-to-ipfs": "^0.2.4",
     "@truffle/provider": "^0.2.34",
-<<<<<<< HEAD
-    "@truffle/provisioner": "^0.2.23",
-    "@truffle/require": "^2.0.68",
-    "@truffle/resolver": "^7.0.19",
-    "@truffle/workflow-compile": "^3.2.20",
-    "app-module-path": "^2.2.0",
-=======
     "@truffle/provisioner": "^0.2.24",
     "@truffle/require": "^2.0.69",
     "@truffle/resolver": "^7.0.20",
     "@truffle/source-fetcher": "^0.5.3",
     "@truffle/workflow-compile": "^3.2.21",
->>>>>>> 4a67c2ba
     "chai": "^4.2.0",
     "colors": "^1.4.0",
     "command-exists": "^1.2.8",

--- conflicted
+++ resolved
@@ -7,11 +7,7 @@
   "bugs": {
     "url": "https://github.com/trufflesuite/truffle/issues"
   },
-<<<<<<< HEAD
-  "version": "5.1.0-alphaTez.0",
-=======
   "version": "5.1.3",
->>>>>>> ef57c774
   "bin": {
     "truffle": "./cli.js",
     "truffle-exec": "./exec.js"
@@ -20,27 +16,6 @@
     "test": "mocha ./test/** ./test/**/*"
   },
   "dependencies": {
-<<<<<<< HEAD
-    "@truffle/artifactor": "^4.0.36",
-    "@truffle/box": "^1.0.43",
-    "@truffle/codec": "^3.0.14-alphaTez.0",
-    "@truffle/compile-solidity": "^4.2.9",
-    "@truffle/config": "^1.2.3",
-    "@truffle/contract": "^4.1.0-alphaTez.0",
-    "@truffle/contract-sources": "^0.2.0-alphaTez.0",
-    "@truffle/debug-utils": "^1.0.21-alphaTez.0",
-    "@truffle/debugger": "^5.0.33",
-    "@truffle/deployer": "^3.0.38",
-    "@truffle/error": "^0.0.9-alphaTez.0",
-    "@truffle/expect": "^0.0.13-alphaTez.0",
-    "@truffle/interface-adapter": "^0.3.0",
-    "@truffle/migrate": "^3.1.0-alphaTez.0",
-    "@truffle/provider": "^0.1.19",
-    "@truffle/provisioner": "^0.2.0-alphaTez.0",
-    "@truffle/require": "^2.0.25",
-    "@truffle/resolver": "^5.1.0-alphaTez.0",
-    "@truffle/workflow-compile": "^2.1.10",
-=======
     "@truffle/artifactor": "^4.0.40",
     "@truffle/box": "^1.0.47",
     "@truffle/codec": "^0.2.0",
@@ -61,7 +36,6 @@
     "@truffle/require": "^2.0.29",
     "@truffle/resolver": "^5.1.1-alphaTez.0",
     "@truffle/workflow-compile": "^2.1.14",
->>>>>>> ef57c774
     "app-module-path": "^2.2.0",
     "async": "2.6.1",
     "bip39": "^2.2.0",
@@ -96,11 +70,7 @@
     "yargs": "^8.0.2"
   },
   "devDependencies": {
-<<<<<<< HEAD
-    "@truffle/blockchain-utils": "^0.0.14-alphaTez.0",
-=======
     "@truffle/blockchain-utils": "^0.0.16",
->>>>>>> ef57c774
     "glob": "^7.1.2",
     "memorystream": "^0.3.1"
   },

--- conflicted
+++ resolved
@@ -51,12 +51,8 @@
     "ethpm": "0.0.16",
     "ethpm-registry": "0.1.0-next.3",
     "fs-extra": "^8.1.0",
-<<<<<<< HEAD
-    "ganache-core": "2.10.2",
     "get-port": "^5.1.1",
-=======
     "ganache-core": "2.11.2",
->>>>>>> 2ca94ae6
     "glob": "^7.1.4",
     "hdkey": "^1.1.0",
     "mocha": "8.0.1",

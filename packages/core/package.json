--- conflicted
+++ resolved
@@ -7,11 +7,7 @@
   "bugs": {
     "url": "https://github.com/trufflesuite/truffle/issues"
   },
-<<<<<<< HEAD
   "version": "5.1.0-alphaTez.0",
-=======
-  "version": "5.0.41",
->>>>>>> f0042d6d
   "bin": {
     "truffle": "./cli.js",
     "truffle-exec": "./exec.js"
@@ -21,25 +17,14 @@
   },
   "dependencies": {
     "@truffle/artifactor": "^4.0.35",
-<<<<<<< HEAD
-    "@truffle/box": "^1.0.41",
+    "@truffle/box": "^1.0.42",
     "@truffle/codec": "^3.0.14-alphaTez.0",
     "@truffle/compile-solidity": "^4.2.8",
     "@truffle/config": "^1.2.2",
     "@truffle/contract": "^4.1.0-alphaTez.0",
     "@truffle/contract-sources": "^0.2.0-alphaTez.0",
     "@truffle/debug-utils": "^1.0.21-alphaTez.0",
-    "@truffle/debugger": "^5.0.31",
-=======
-    "@truffle/box": "^1.0.42",
-    "@truffle/codec": "^3.0.10",
-    "@truffle/compile-solidity": "^4.2.8",
-    "@truffle/config": "^1.2.2",
-    "@truffle/contract": "^4.0.36",
-    "@truffle/contract-sources": "^0.1.6",
-    "@truffle/debug-utils": "^1.0.19",
     "@truffle/debugger": "^5.0.32",
->>>>>>> f0042d6d
     "@truffle/deployer": "^3.0.37",
     "@truffle/error": "^0.0.9-alphaTez.0",
     "@truffle/expect": "^0.0.13-alphaTez.0",

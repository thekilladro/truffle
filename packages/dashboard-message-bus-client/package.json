{
  "name": "@truffle/dashboard-message-bus-client",
<<<<<<< HEAD
  "version": "0.1.3-typescript-migrations.0",
=======
  "version": "0.1.3",
>>>>>>> 074c8ac1
  "description": "Client library for accessing the truffle dashboard's message bus",
  "main": "dist/index.js",
  "scripts": {
    "build": "tsc",
    "prepare": "yarn build"
  },
  "license": "MIT",
  "homepage": "https://github.com/trufflesuite/truffle/tree/master/packages/dashboard-message-bus-client#readme",
  "repository": {
    "type": "git",
    "url": "https://github.com/trufflesuite/truffle.git",
    "directory": "packages/dashboard-message-bus-client"
  },
  "bugs": {
    "url": "https://github.com/trufflesuite/truffle/issues"
  },
  "files": [
    "dist"
  ],
  "directories": {
    "lib": "lib"
  },
  "types": "dist/index.d.ts",
  "keywords": [
    "ethereum",
    "etherscan",
    "ipfs",
    "solidity",
    "verify-source",
    "sourcify",
    "compile"
  ],
  "publishConfig": {
    "access": "public"
  },
  "dependencies": {
    "@truffle/dashboard-message-bus-common": "^0.1.2",
<<<<<<< HEAD
    "@truffle/promise-tracker": "^0.1.1-typescript-migrations.0",
=======
    "@truffle/promise-tracker": "^0.1.1",
>>>>>>> 074c8ac1
    "axios": "0.27.2",
    "debug": "^4.3.1",
    "delay": "^5.0.0",
    "isomorphic-ws": "^4.0.1",
    "tiny-typed-emitter": "^2.1.0",
    "ws": "^7.2.0"
  },
  "devDependencies": {
    "@types/debug": "^4.1.5",
    "@types/node": "^16.11.6",
    "typescript": "^4.1.4"
  }
}<|MERGE_RESOLUTION|>--- conflicted
+++ resolved
@@ -1,10 +1,6 @@
 {
   "name": "@truffle/dashboard-message-bus-client",
-<<<<<<< HEAD
-  "version": "0.1.3-typescript-migrations.0",
-=======
   "version": "0.1.3",
->>>>>>> 074c8ac1
   "description": "Client library for accessing the truffle dashboard's message bus",
   "main": "dist/index.js",
   "scripts": {
@@ -42,11 +38,7 @@
   },
   "dependencies": {
     "@truffle/dashboard-message-bus-common": "^0.1.2",
-<<<<<<< HEAD
-    "@truffle/promise-tracker": "^0.1.1-typescript-migrations.0",
-=======
     "@truffle/promise-tracker": "^0.1.1",
->>>>>>> 074c8ac1
     "axios": "0.27.2",
     "debug": "^4.3.1",
     "delay": "^5.0.0",

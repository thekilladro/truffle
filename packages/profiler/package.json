--- conflicted
+++ resolved
@@ -1,10 +1,6 @@
 {
   "name": "@truffle/profiler",
-<<<<<<< HEAD
-  "version": "0.1.25-typescript-migrations.0",
-=======
   "version": "0.1.25",
->>>>>>> 074c8ac1
   "description": "Package for dealing with Solidity sources along with their Truffle artifacts",
   "license": "MIT",
   "homepage": "https://github.com/trufflesuite/truffle/tree/master/packages/profiler#readme",
@@ -25,19 +21,11 @@
   "types": "dist/src/index.d.ts",
   "dependencies": {
     "@truffle/contract-sources": "^0.2.0",
-<<<<<<< HEAD
-    "@truffle/expect": "^0.1.2-typescript-migrations.0",
-    "debug": "^4.3.1"
-  },
-  "devDependencies": {
-    "@truffle/config": "^1.3.33-typescript-migrations.0",
-=======
     "@truffle/expect": "^0.1.2",
     "debug": "^4.3.1"
   },
   "devDependencies": {
     "@truffle/config": "^1.3.33",
->>>>>>> 074c8ac1
     "@types/node": "12.12.21",
     "ts-node": "10.7.0",
     "typescript": "^4.1.4"

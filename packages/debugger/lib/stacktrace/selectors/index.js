import debugModule from "debug";
const debug = debugModule("debugger:stacktrace:selectors");

import { createSelectorTree, createLeaf } from "reselect-tree";

import evm from "lib/evm/selectors";
import solidity from "lib/solidity/selectors";

import jsonpointer from "json-pointer";
import zipWith from "lodash.zipwith";
import { popNWhere } from "lib/helpers";
import * as Codec from "@truffle/codec";

const identity = x => x;

function generateReport(callstack, location, status, message) {
  //step 1: shift everything over by 1 and recombine :)
  let locations = callstack.map(frame => frame.calledFromLocation);
  //remove initial null, add final location on end
  locations.shift();
  locations.push(location);
  debug("locations: %O", locations);
  const names = callstack.map(({ functionName, contractName, address }) => ({
    functionName,
    contractName,
    address
  }));
  debug("names: %O", names);
  let report = zipWith(locations, names, (location, nameInfo) => ({
    ...nameInfo,
    location
  }));
  //finally: set the status in the top frame
  //and the message in the bottom
  if (status !== null) {
    report[report.length - 1].status = status;
  }
  if (message !== undefined) {
    report[0].message = message;
  }
  return report;
}

function createMultistepSelectors(stepSelector) {
  return {
    /**
     * .location
     */
    location: {
      /**
       * .source
       */
      source: createLeaf([stepSelector.source], identity),
      /**
       * .sourceRange
       */
      sourceRange: createLeaf([stepSelector.sourceRange], identity),
      /**
       * .node
       */
      node: createLeaf([stepSelector.node], identity),
      /**
       * .pointer
       */
      pointer: createLeaf([stepSelector.pointer], identity)
    },

    /**
     * .strippedLocation
     */
    strippedLocation: createLeaf(
      ["./location/source", "./location/sourceRange"],
<<<<<<< HEAD
      ({ id, compilationId, sourcePath }, sourceRange) => ({
        source: { id, compilationId, sourcePath },
=======
      ({ id, sourcePath }, sourceRange) => ({
        source: { id, sourcePath },
>>>>>>> 198cde0e
        sourceRange
      })
    ),

    /**
     * .contractNode
     * WARNING: ad-hoc selector only meant to be used
     * when you're on a function node!
     * should probably be replaced by something better;
     * the data submodule handles these things a better way
     */
    contractNode: createLeaf(
      ["./location/source", "./location/pointer"],
      ({ ast }, pointer) =>
        pointer
          ? jsonpointer.get(
              ast,
              pointer.replace(/\/nodes\/\d+$/, "") //cut off end
            )
          : ast
    )
  };
}

let stacktrace = createSelectorTree({
  /**
   * stacktrace.state
   */
  state: state => state.stacktrace,

  /**
   * stacktrace.current
   */
  current: {
    /**
     * stacktrace.current.callstack
     */
    callstack: createLeaf(["/state"], state => state.proc.callstack),

    /**
     * stacktrace.current.returnCounter
     */
    returnCounter: createLeaf(["/state"], state => state.proc.returnCounter),

    /**
     * stacktrace.current.lastPosition
     */
    lastPosition: createLeaf(["/state"], state => state.proc.lastPosition),

    /**
     * stacktrace.current.innerReturnPosition
     */
    innerReturnPosition: createLeaf(
      ["/state"],
      state => state.proc.innerReturnPosition
    ),

    /**
     * stacktrace.current.innerReturnStatus
     */
    innerReturnStatus: createLeaf(
      ["/state"],
      state => state.proc.innerReturnStatus
    ),

    ...createMultistepSelectors(solidity.current),

    /**
     * stacktrace.current.willJumpIn
     */
    willJumpIn: createLeaf(
      [solidity.current.willJump, solidity.current.jumpDirection],
      (willJump, jumpDirection) => willJump && jumpDirection === "i"
    ),

    /**
     * stacktrace.current.willJumpOut
     */
    willJumpOut: createLeaf(
      [solidity.current.willJump, solidity.current.jumpDirection],
      (willJump, jumpDirection) => willJump && jumpDirection === "o"
    ),

    /**
     * stacktrace.current.willCall
     * note: includes creations!
     */
    willCall: createLeaf([solidity.current.willCall], identity),

    /**
     * stacktrace.current.context
     */
    context: createLeaf([evm.current.context], identity),

    /**
     * stacktrace.current.callContext
     */
    callContext: createLeaf([evm.current.step.callContext], identity),

    /**
     * stacktrace.current.willReturn
     */
    willReturn: createLeaf([solidity.current.willReturn], identity),

    /**
     * stacktrace.current.returnStatus
     */
    returnStatus: createLeaf([evm.current.step.returnStatus], identity),

    /**
     * stacktrace.current.address
     * Initial call can't be a delegate, so we just use the storage address
     * (thus allowing us to handle both calls & creates in one)
     */
    address: createLeaf([evm.current.call], call => call.storageAddress),

    /**
     * stacktrace.current.callAddress
     *
     * Covers both calls and creates
     * NOTE: for this selector, we treat delegates just like any other call!
     * we want to report the *code* address here, not the storage address
     * (exception: for creates we report the storage address, as that's where
     * the code *will* live)
     */
    callAddress: createLeaf(
      [
        evm.current.step.isCall,
        evm.current.step.isCreate,
        evm.current.step.callAddress,
        evm.current.step.createdAddress
      ],
      (isCall, isCreate, callAddress, createdAddress) => {
        if (isCall) {
          return callAddress;
        } else if (isCreate) {
          if (createdAddress !== Codec.Evm.Utils.ZERO_ADDRESS) {
            return createdAddress;
          } else {
            return undefined; //if created address appears to be 0, omit it
          }
        } else {
          return null; //I guess??
        }
      }
    ),

    /**
     * stacktrace.current.revertString
     * Crudely decodes the current revert string.
     * Not meant to account for crazy things, just there to produce
     * a simple string.
     */
    revertString: createLeaf(
      [evm.current.step.returnValue],
      rawRevertMessage => {
        let revertDecodings = Codec.decodeRevert(
          Codec.Conversion.toBytes(rawRevertMessage)
        );
        if (
          revertDecodings.length === 1 &&
          revertDecodings[0].kind === "revert"
        ) {
          let revertStringInfo = revertDecodings[0].arguments[0].value.value;
          switch (revertStringInfo.kind) {
            case "valid":
              return revertStringInfo.asString;
            case "malformed":
              //turn into a JS string while smoothing over invalid UTF-8
              //slice 2 to remove 0x prefix
              return Buffer.from(
                revertStringInfo.asHex.slice(2),
                "hex"
              ).toString();
          }
        } else {
          return undefined;
        }
      }
    ),

    /**
     * stacktrace.current.positionWillChange
     */
    positionWillChange: createLeaf(
      ["/next/location", "/current/location", "./lastPosition"],
      (nextLocation, currentLocation, lastLocation) => {
        let oldLocation =
          currentLocation.source.id !== undefined
            ? currentLocation
            : lastLocation;
        return (
          Boolean(oldLocation) && //if there's no current or last position, we don't need this check
          Boolean(nextLocation.source) &&
          nextLocation.source.id !== undefined && //if next location is unmapped, we consider ourselves to have not moved
          (nextLocation.source.id !== oldLocation.source.id ||
            nextLocation.sourceRange.start !== oldLocation.sourceRange.start ||
            nextLocation.sourceRange.length !== oldLocation.sourceRange.length)
        );
      }
    ),

    /**
     * stacktrace.current.finalReport
     * Contains the report object for outside consumption.
     * Still needs to be processed into a string, mind you.
     */
    finalReport: createLeaf(
      [
        "./callstack",
        "./innerReturnPosition",
        "./innerReturnStatus",
        "./revertString"
      ],
      generateReport
    ),

    /**
     * stacktrace.current.report
     * Similar to stacktrace.current.report, but meant for use as at
     * an intermediate point instead of at the end (it reflects how things
     * actually currently are rather than taking into account exited
     * stackframes that caused the revert)
     */
    report: createLeaf(
      [
        "./callstack",
        "./returnCounter",
        "./lastPosition",
        "/current/strippedLocation"
      ],
      (callstack, returnCounter, lastPosition, currentLocation) =>
        generateReport(
          popNWhere(
            callstack,
            returnCounter,
            frame => frame.type === "external"
          ),
          currentLocation || lastPosition,
          null,
          undefined
        )
    )
  },

  /**
   * stacktrace.next
   */
  next: {
    ...createMultistepSelectors(solidity.next)
  }
});

export default stacktrace;<|MERGE_RESOLUTION|>--- conflicted
+++ resolved
@@ -70,13 +70,8 @@
      */
     strippedLocation: createLeaf(
       ["./location/source", "./location/sourceRange"],
-<<<<<<< HEAD
-      ({ id, compilationId, sourcePath }, sourceRange) => ({
-        source: { id, compilationId, sourcePath },
-=======
       ({ id, sourcePath }, sourceRange) => ({
         source: { id, sourcePath },
->>>>>>> 198cde0e
         sourceRange
       })
     ),

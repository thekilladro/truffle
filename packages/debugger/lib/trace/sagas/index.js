--- conflicted
+++ resolved
@@ -4,11 +4,7 @@
 import { take, takeEvery, put, select } from "redux-saga/effects";
 import { prefixName, isCallMnemonic } from "lib/helpers";
 
-<<<<<<< HEAD
-import { Utils as CodecUtils } from "@truffle/codec";
-=======
 import * as Codec from "@truffle/codec";
->>>>>>> a962a994
 
 import * as actions from "../actions";
 
@@ -74,11 +70,7 @@
           ({ op, stack }) =>
             isCallMnemonic(op)
               ? //if it's a call, just fetch the address off the stack
-<<<<<<< HEAD
-                CodecUtils.Conversion.toAddress(stack[stack.length - 2])
-=======
                 Codec.Evm.Utils.toAddress(stack[stack.length - 2])
->>>>>>> a962a994
               : //if it's not a call, just return undefined (we've gone back to
                 //skipping creates)
                 undefined
@@ -86,11 +78,7 @@
         //filter out zero addresses from failed creates (as well as undefineds)
         .filter(
           address =>
-<<<<<<< HEAD
-            address !== undefined && address !== CodecUtils.EVM.ZERO_ADDRESS
-=======
             address !== undefined && address !== Codec.Evm.Utils.ZERO_ADDRESS
->>>>>>> a962a994
         )
     )
   ];

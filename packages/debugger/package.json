{
  "name": "@truffle/debugger",
  "description": "Core functionality for debugging Solidity files built with Truffle",
  "license": "MIT",
  "author": "Tim Coulter <tim@trufflesuite.com>",
  "homepage": "https://github.com/trufflesuite/truffle/tree/master/packages/debugger#readme",
  "repository": "https://github.com/trufflesuite/truffle/tree/master/packages/debugger",
  "bugs": {
    "url": "https://github.com/trufflesuite/truffle/issues"
  },
  "version": "5.0.33",
  "main": "dist/debugger.js",
  "scripts": {
    "build": "webpack --config webpack/webpack.config.js",
    "docs": "esdoc",
    "prepare": "yarn build",
    "start": "node ./webpack/dev-server.js",
    "test": "mocha-webpack --webpack-config webpack/webpack.config-test.js --recursive",
    "test:coverage": "nyc mocha-webpack --webpack-config webpack/webpack.config-test.js --recursive",
    "test:debug": "NODE_ENV=testing node --inspect ./node_modules/.bin/mocha-webpack --webpack-config webpack/webpack.config-test.js --recursive"
  },
  "dependencies": {
    "@truffle/code-utils": "^1.2.9",
<<<<<<< HEAD
    "@truffle/expect": "^0.0.11",
    "@truffle/solidity-utils": "^1.2.5",
    "@truffle/codec": "^3.0.12",
=======
    "@truffle/decode-utils": "^1.0.18",
    "@truffle/decoder": "^3.0.14",
    "@truffle/expect": "^0.0.12",
    "@truffle/solidity-utils": "^1.2.6",
>>>>>>> 80b85591
    "bn.js": "^4.11.8",
    "debug": "^4.1.0",
    "json-pointer": "^0.6.0",
    "lodash.sum": "^4.0.2",
    "redux": "^3.7.2",
    "redux-cli-logger": "^2.0.1",
    "redux-saga": "1.0.0",
    "remote-redux-devtools": "^0.5.12",
    "reselect-tree": "^1.3.1",
    "web3": "1.2.1",
    "web3-eth-abi": "1.2.1"
  },
  "devDependencies": {
    "@truffle/artifactor": "^4.0.36",
    "@truffle/box": "^1.0.43",
    "@truffle/debug-utils": "^1.0.19",
    "@truffle/migrate": "^3.0.38",
    "@truffle/resolver": "^5.0.18",
    "@truffle/workflow-compile": "^2.1.10",
    "async": "2.6.1",
    "babel-core": "^6.26.0",
    "babel-loader": "^7.1.2",
    "babel-plugin-transform-object-rest-spread": "^6.26.0",
    "babel-plugin-transform-runtime": "^6.23.0",
    "babel-preset-env": "^1.6.1",
    "babel-runtime": "^6.26.0",
    "chai": "4.2.0",
    "change-case": "^3.0.2",
    "esdoc": "^1.0.4",
    "esdoc-ecmascript-proposal-plugin": "^1.0.0",
    "esdoc-standard-plugin": "^1.0.0",
    "express": "^4.16.2",
    "faker": "^4.1.0",
    "fs-extra": "6.0.1",
    "ganache-core": "2.7.0",
    "istanbul-instrumenter-loader": "^3.0.1",
    "mocha": "5.2.0",
    "mocha-webpack": "^1.1.0",
    "node-interval-tree": "^1.3.3",
    "nyc": "^13.0.1",
    "remotedev-server": "^0.3.1",
    "webpack": "^3.8.1",
    "webpack-dev-middleware": "^2.0.4",
    "webpack-merge": "^4.1.1",
    "webpack-node-externals": "^1.6.0",
    "write-file-webpack-plugin": "^4.2.0"
  },
  "keywords": [
    "debugger",
    "ethereum",
    "solidity",
    "truffle"
  ],
  "publishConfig": {
    "access": "public"
  }
}<|MERGE_RESOLUTION|>--- conflicted
+++ resolved
@@ -21,16 +21,9 @@
   },
   "dependencies": {
     "@truffle/code-utils": "^1.2.9",
-<<<<<<< HEAD
-    "@truffle/expect": "^0.0.11",
-    "@truffle/solidity-utils": "^1.2.5",
     "@truffle/codec": "^3.0.12",
-=======
-    "@truffle/decode-utils": "^1.0.18",
-    "@truffle/decoder": "^3.0.14",
     "@truffle/expect": "^0.0.12",
     "@truffle/solidity-utils": "^1.2.6",
->>>>>>> 80b85591
     "bn.js": "^4.11.8",
     "debug": "^4.1.0",
     "json-pointer": "^0.6.0",

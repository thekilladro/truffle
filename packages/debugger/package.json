{
  "name": "@truffle/debugger",
  "description": "Core functionality for debugging Solidity files built with Truffle",
  "license": "MIT",
  "author": "Tim Coulter <tim@trufflesuite.com>",
  "homepage": "https://github.com/trufflesuite/truffle/tree/master/packages/debugger#readme",
  "repository": "https://github.com/trufflesuite/truffle/tree/master/packages/debugger",
  "bugs": {
    "url": "https://github.com/trufflesuite/truffle/issues"
  },
  "version": "5.0.31-alphaTez.0",
  "main": "dist/debugger.js",
  "scripts": {
    "build": "webpack --config webpack/webpack.config.js",
    "docs": "esdoc",
    "prepare": "yarn build",
    "start": "node ./webpack/dev-server.js",
    "test": "mocha-webpack --webpack-config webpack/webpack.config-test.js --recursive",
    "test:coverage": "nyc mocha-webpack --webpack-config webpack/webpack.config-test.js --recursive",
    "test:debug": "NODE_ENV=testing node --inspect ./node_modules/.bin/mocha-webpack --webpack-config webpack/webpack.config-test.js --recursive"
  },
  "dependencies": {
<<<<<<< HEAD
    "@truffle/code-utils": "^1.2.8-alphaTez.0",
    "@truffle/codec": "^3.0.13-alphaTez.0",
    "@truffle/expect": "^0.0.12-alphaTez.0",
    "@truffle/solidity-utils": "^1.2.6-alphaTez.0",
=======
    "@truffle/code-utils": "^1.2.9-alphaTez.0",
    "@truffle/codec": "^3.0.14-alphaTez.0",
    "@truffle/expect": "^0.0.13-alphaTez.0",
    "@truffle/solidity-utils": "^1.2.7-alphaTez.0",
>>>>>>> 0bb676b3
    "bn.js": "^4.11.8",
    "debug": "^4.1.0",
    "json-pointer": "^0.6.0",
    "lodash.sum": "^4.0.2",
    "redux": "^3.7.2",
    "redux-cli-logger": "^2.0.1",
    "redux-saga": "1.0.0",
    "remote-redux-devtools": "^0.5.12",
    "reselect-tree": "^1.3.1",
    "web3": "1.2.1",
    "web3-eth-abi": "1.2.1"
  },
  "devDependencies": {
<<<<<<< HEAD
    "@truffle/debug-utils": "^1.0.20-alphaTez.0",
    "@truffle/resolver": "^5.0.18-alphaTez.0",
    "@truffle/artifactor": "^4.0.34",
    "@truffle/box": "^1.0.40",
    "@truffle/migrate": "^3.0.36",
    "@truffle/workflow-compile": "^2.1.8",
=======
    "@truffle/artifactor": "^4.0.35-alphaTez.0",
    "@truffle/box": "^1.0.41-alphaTez.0",
    "@truffle/debug-utils": "^1.0.21-alphaTez.0",
    "@truffle/migrate": "^3.1.0-alphaTez.0",
    "@truffle/resolver": "^5.1.0-alphaTez.0",
    "@truffle/workflow-compile": "^2.1.9-alphaTez.0",
>>>>>>> 0bb676b3
    "async": "2.6.1",
    "babel-core": "^6.26.0",
    "babel-loader": "^7.1.2",
    "babel-plugin-transform-object-rest-spread": "^6.26.0",
    "babel-plugin-transform-runtime": "^6.23.0",
    "babel-preset-env": "^1.6.1",
    "babel-runtime": "^6.26.0",
    "chai": "4.2.0",
    "change-case": "^3.0.2",
    "esdoc": "^1.0.4",
    "esdoc-ecmascript-proposal-plugin": "^1.0.0",
    "esdoc-standard-plugin": "^1.0.0",
    "express": "^4.16.2",
    "faker": "^4.1.0",
    "fs-extra": "6.0.1",
    "ganache-core": "2.7.0",
    "istanbul-instrumenter-loader": "^3.0.1",
    "mocha": "5.2.0",
    "mocha-webpack": "^1.1.0",
    "node-interval-tree": "^1.3.3",
    "nyc": "^13.0.1",
    "remotedev-server": "^0.3.1",
    "webpack": "^3.8.1",
    "webpack-dev-middleware": "^2.0.4",
    "webpack-merge": "^4.1.1",
    "webpack-node-externals": "^1.6.0",
    "write-file-webpack-plugin": "^4.2.0"
  },
  "keywords": [
    "debugger",
    "ethereum",
    "solidity",
    "truffle"
  ],
  "publishConfig": {
    "access": "public"
  }
}<|MERGE_RESOLUTION|>--- conflicted
+++ resolved
@@ -20,17 +20,10 @@
     "test:debug": "NODE_ENV=testing node --inspect ./node_modules/.bin/mocha-webpack --webpack-config webpack/webpack.config-test.js --recursive"
   },
   "dependencies": {
-<<<<<<< HEAD
-    "@truffle/code-utils": "^1.2.8-alphaTez.0",
-    "@truffle/codec": "^3.0.13-alphaTez.0",
-    "@truffle/expect": "^0.0.12-alphaTez.0",
-    "@truffle/solidity-utils": "^1.2.6-alphaTez.0",
-=======
     "@truffle/code-utils": "^1.2.9-alphaTez.0",
     "@truffle/codec": "^3.0.14-alphaTez.0",
     "@truffle/expect": "^0.0.13-alphaTez.0",
     "@truffle/solidity-utils": "^1.2.7-alphaTez.0",
->>>>>>> 0bb676b3
     "bn.js": "^4.11.8",
     "debug": "^4.1.0",
     "json-pointer": "^0.6.0",
@@ -44,21 +37,12 @@
     "web3-eth-abi": "1.2.1"
   },
   "devDependencies": {
-<<<<<<< HEAD
-    "@truffle/debug-utils": "^1.0.20-alphaTez.0",
-    "@truffle/resolver": "^5.0.18-alphaTez.0",
-    "@truffle/artifactor": "^4.0.34",
-    "@truffle/box": "^1.0.40",
-    "@truffle/migrate": "^3.0.36",
-    "@truffle/workflow-compile": "^2.1.8",
-=======
     "@truffle/artifactor": "^4.0.35-alphaTez.0",
     "@truffle/box": "^1.0.41-alphaTez.0",
     "@truffle/debug-utils": "^1.0.21-alphaTez.0",
     "@truffle/migrate": "^3.1.0-alphaTez.0",
     "@truffle/resolver": "^5.1.0-alphaTez.0",
     "@truffle/workflow-compile": "^2.1.9-alphaTez.0",
->>>>>>> 0bb676b3
     "async": "2.6.1",
     "babel-core": "^6.26.0",
     "babel-loader": "^7.1.2",

--- conflicted
+++ resolved
@@ -6,22 +6,12 @@
     "@truffle/expect": "^0.0.10",
     "fs-extra": "^7.0.1",
     "mkdirp": "^0.5.1",
-<<<<<<< HEAD
-    "truffle-artifactor": "^4.0.29",
-    "@truffle/compile-solidity": "^4.2.2",
-    "@truffle/compile-vyper": "^1.0.26",
-    "truffle-config": "^1.1.19",
-    "@truffle/expect": "^0.0.9",
-    "@truffle/external-compile": "^1.0.15",
-    "truffle-resolver": "^5.0.15"
-=======
+    "@truffle/compile-solidity": "^4.2.3",
+    "@truffle/compile-vyper": "^1.0.27",
+    "@truffle/external-compile": "^1.0.16",
     "truffle-artifactor": "^4.0.30",
-    "truffle-compile": "^4.2.3",
-    "truffle-compile-vyper": "^1.0.27",
     "truffle-config": "^1.1.20",
-    "truffle-external-compile": "^1.0.16",
     "truffle-resolver": "^5.0.16"
->>>>>>> c22e1f7a
   },
   "main": "index.js",
   "scripts": {

--- conflicted
+++ resolved
@@ -22,7 +22,6 @@
     working_directory: __dirname
   };
 
-<<<<<<< HEAD
   it("resolves imports quickly when using solcjs parser instead of docker [ @native ]", done => {
     options.compilers.solc.version = "0.4.22";
     options.compilers.solc.docker = true;
@@ -35,7 +34,9 @@
     options.paths = paths;
     options.resolver = new Resolver(options);
 
-    compile.with_dependencies(options, (err, result) => {
+    const config = Config.default().merge(options);
+
+    compile.with_dependencies(config, (err, result) => {
       if (err) return done(err);
 
       // This contract imports / inherits
@@ -59,7 +60,9 @@
     options.paths = paths;
     options.resolver = new Resolver(options);
 
-    compile.with_dependencies(options, (err, result) => {
+    const config = Config.default().merge(options);
+
+    compile.with_dependencies(config, (err, result) => {
       if (err) return done(err);
 
       // This contract imports / inherits
@@ -70,65 +73,6 @@
       done();
     });
   }).timeout(8000);
-=======
-  it.skip(
-    "resolves imports quickly when using solcjs parser instead of docker [ @native ]",
-    done => {
-      options.compilers.solc.version = "0.4.22";
-      options.compilers.solc.docker = true;
-      options.contracts_directory = path.join(__dirname, "./sources/v0.4.x");
-
-      const paths = [];
-      paths.push(path.join(__dirname, "./sources/v0.4.x/ComplexOrdered.sol"));
-      paths.push(path.join(__dirname, "./sources/v0.4.x/InheritB.sol"));
-
-      options.paths = paths;
-      options.resolver = new Resolver(options);
-
-      const config = Config.default().merge(options);
-
-      compile.with_dependencies(config, (err, result) => {
-        if (err) return done(err);
-
-        // This contract imports / inherits
-        assert(
-          result["ComplexOrdered"].contract_name === "ComplexOrdered",
-          "Should have compiled"
-        );
-        done();
-      });
-    }
-  ).timeout(10000);
-
-  it.skip(
-    "resolves imports quickly when using solcjs parser instead of native solc",
-    done => {
-      options.compilers.solc.version = "native";
-      delete options.compilers.solc.docker;
-      options.contracts_directory = path.join(__dirname, "./sources/v0.5.x");
-
-      const paths = [];
-      paths.push(path.join(__dirname, "./sources/v0.5.x/ComplexOrdered.sol"));
-      paths.push(path.join(__dirname, "./sources/v0.5.x/InheritB.sol"));
-
-      options.paths = paths;
-      options.resolver = new Resolver(options);
-
-      const config = Config.default().merge(options);
-
-      compile.with_dependencies(config, (err, result) => {
-        if (err) return done(err);
-
-        // This contract imports / inherits
-        assert(
-          result["ComplexOrdered"].contract_name === "ComplexOrdered",
-          "Should have compiled"
-        );
-        done();
-      });
-    }
-  ).timeout(8000);
->>>>>>> e6e67cf5
 
   it("properly throws when passed an invalid parser value", done => {
     options.compilers.solc.parser = "badParser";

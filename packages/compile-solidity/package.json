{
  "name": "@truffle/compile-solidity",
  "description": "Compiler helper and artifact manager for Solidity files",
  "license": "MIT",
  "author": "Tim Coulter <tim@trufflesuite.com>",
  "homepage": "https://github.com/trufflesuite/compile-solidity#readme",
  "repository": "https://github.com/trufflesuite/truffle/tree/master/packages/compile-solidity",
  "bugs": {
    "url": "https://github.com/trufflesuite/truffle/issues"
  },
  "version": "4.3.12",
  "main": "index.js",
  "scripts": {
    "test": "./scripts/test.sh"
  },
  "dependencies": {
    "@truffle/config": "^1.2.21",
    "@truffle/contract-sources": "^0.1.7",
    "@truffle/error": "^0.0.8",
    "@truffle/expect": "^0.0.14",
    "colors": "^1.1.2",
    "debug": "^4.1.0",
    "fs-extra": "^8.1.0",
    "ora": "^3.4.0",
    "original-require": "^1.0.1",
    "request": "^2.85.0",
    "request-promise": "^4.2.2",
    "require-from-string": "^2.0.2",
    "semver": "^5.6.0",
    "solc": "^0.6.0"
  },
  "devDependencies": {
    "@truffle/resolver": "^6.0.8",
    "babel-core": "^6.26.0",
    "babel-polyfill": "^6.26.0",
    "babel-preset-env": "^1.6.1",
    "mocha": "8.0.1",
<<<<<<< HEAD
    "sinon": "^7.2.2",
    "tmp": "0.2.1"
=======
    "sinon": "9.0.2",
    "tmp": "0.0.33"
>>>>>>> 320e3c3e
  },
  "keywords": [
    "compile",
    "ethereum",
    "solidity",
    "truffle"
  ],
  "publishConfig": {
    "access": "public"
  },
  "babel": {
    "presets": [
      "env"
    ]
  }
}<|MERGE_RESOLUTION|>--- conflicted
+++ resolved
@@ -35,13 +35,8 @@
     "babel-polyfill": "^6.26.0",
     "babel-preset-env": "^1.6.1",
     "mocha": "8.0.1",
-<<<<<<< HEAD
-    "sinon": "^7.2.2",
-    "tmp": "0.2.1"
-=======
-    "sinon": "9.0.2",
-    "tmp": "0.0.33"
->>>>>>> 320e3c3e
+    "tmp": "0.2.1",
+    "sinon": "9.0.2"
   },
   "keywords": [
     "compile",

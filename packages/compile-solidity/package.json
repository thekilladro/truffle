{
  "name": "@truffle/compile-solidity",
  "description": "Compiler helper and artifact manager for Solidity files",
  "license": "MIT",
  "author": "Tim Coulter <tim@trufflesuite.com>",
  "homepage": "https://github.com/trufflesuite/compile-solidity#readme",
  "repository": "https://github.com/trufflesuite/truffle/tree/master/packages/compile-solidity",
  "bugs": {
    "url": "https://github.com/trufflesuite/truffle/issues"
  },
  "version": "5.1.10",
  "main": "index.js",
  "scripts": {
    "prepare": "exit 0",
    "test": "./scripts/test.sh"
  },
  "dependencies": {
    "@truffle/compile-common": "^0.6.1",
    "@truffle/config": "^1.2.35",
    "@truffle/contract-sources": "^0.1.11",
    "@truffle/expect": "^0.0.15",
<<<<<<< HEAD
    "debug": "^4.1.0",
    "fs-extra": "^8.1.0",
    "lodash.clonedeep": "^4.5.0",
=======
    "debug": "^4.3.1",
    "fs-extra": "^9.1.0",
>>>>>>> e99d9c9f
    "ora": "^3.4.0",
    "original-require": "^1.0.1",
    "request": "^2.85.0",
    "request-promise": "^4.2.2",
    "require-from-string": "^2.0.2",
    "semver": "^7.3.4",
    "solc": "^0.6.0"
  },
  "devDependencies": {
    "@truffle/artifactor": "^4.0.96",
    "@truffle/box": "^2.1.6",
    "@truffle/resolver": "^7.0.2",
    "babel-core": "^6.26.0",
    "babel-polyfill": "^6.26.0",
    "babel-preset-env": "^1.6.1",
    "chai": "^4.2.0",
    "glob": "^7.1.6",
    "mocha": "8.1.2",
    "sinon": "^9.0.2",
    "tmp": "^0.2.1"
  },
  "keywords": [
    "compile",
    "ethereum",
    "solidity",
    "truffle"
  ],
  "publishConfig": {
    "access": "public"
  },
  "babel": {
    "presets": [
      "env"
    ]
  },
  "gitHead": "6b84be7849142588ef2e3224d8a9d7c2ceeb6e4a"
}<|MERGE_RESOLUTION|>--- conflicted
+++ resolved
@@ -19,14 +19,9 @@
     "@truffle/config": "^1.2.35",
     "@truffle/contract-sources": "^0.1.11",
     "@truffle/expect": "^0.0.15",
-<<<<<<< HEAD
-    "debug": "^4.1.0",
-    "fs-extra": "^8.1.0",
     "lodash.clonedeep": "^4.5.0",
-=======
     "debug": "^4.3.1",
     "fs-extra": "^9.1.0",
->>>>>>> e99d9c9f
     "ora": "^3.4.0",
     "original-require": "^1.0.1",
     "request": "^2.85.0",

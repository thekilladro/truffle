{
  "name": "@truffle/compile-solidity",
  "description": "Compiler helper and artifact manager for Solidity files",
  "version": "4.2.9",
  "main": "index.js",
  "dependencies": {
<<<<<<< HEAD
    "@truffle/compile-common": "^0.2.0",
    "@truffle/config": "^1.2.2",
=======
    "@truffle/config": "^1.2.3",
>>>>>>> 04b93fb6
    "@truffle/contract-sources": "^0.1.6",
    "@truffle/error": "^0.0.7",
    "@truffle/expect": "^0.0.12",
    "colors": "^1.1.2",
    "debug": "^4.1.0",
    "ora": "^3.0.0",
    "original-require": "^1.0.1",
    "request": "^2.85.0",
    "request-promise": "^4.2.2",
    "require-from-string": "^2.0.2",
    "semver": "^5.6.0",
    "solc": "^0.5.0"
  },
  "devDependencies": {
    "@truffle/resolver": "^5.0.18",
    "babel-core": "^6.26.0",
    "babel-polyfill": "^6.26.0",
    "babel-preset-env": "^1.6.1",
    "fs-extra": "^8.1.0",
    "mocha": "5.2.0",
    "sinon": "^7.2.2",
    "tmp": "0.0.33"
  },
  "babel": {
    "presets": [
      "env"
    ]
  },
  "scripts": {
    "test": "./scripts/test.sh"
  },
  "repository": "https://github.com/trufflesuite/truffle/tree/master/packages/compile-solidity",
  "keywords": [
    "ethereum",
    "truffle",
    "compile",
    "solidity"
  ],
  "author": "Tim Coulter <tim@trufflesuite.com>",
  "license": "MIT",
  "bugs": {
    "url": "https://github.com/trufflesuite/truffle/issues"
  },
  "homepage": "https://github.com/trufflesuite/compile-solidity#readme",
  "publishConfig": {
    "access": "public"
  }
}<|MERGE_RESOLUTION|>--- conflicted
+++ resolved
@@ -4,12 +4,8 @@
   "version": "4.2.9",
   "main": "index.js",
   "dependencies": {
-<<<<<<< HEAD
     "@truffle/compile-common": "^0.2.0",
-    "@truffle/config": "^1.2.2",
-=======
     "@truffle/config": "^1.2.3",
->>>>>>> 04b93fb6
     "@truffle/contract-sources": "^0.1.6",
     "@truffle/error": "^0.0.7",
     "@truffle/expect": "^0.0.12",

--- conflicted
+++ resolved
@@ -4,17 +4,10 @@
   "version": "4.2.8-alphaTez.0",
   "main": "index.js",
   "dependencies": {
-<<<<<<< HEAD
-    "@truffle/config": "^1.2.1",
-    "@truffle/contract-sources": "^0.1.7-alphaTez.0",
-    "@truffle/error": "^0.0.8-alphaTez.0",
-    "@truffle/expect": "^0.0.12-alphaTez.0",
-=======
     "@truffle/config": "^1.2.2-alphaTez.0",
     "@truffle/contract-sources": "^0.2.0-alphaTez.0",
     "@truffle/error": "^0.0.9-alphaTez.0",
     "@truffle/expect": "^0.0.13-alphaTez.0",
->>>>>>> 0bb676b3
     "colors": "^1.1.2",
     "debug": "^4.1.0",
     "fs-extra": "^8.0.1",
@@ -27,11 +20,7 @@
     "solc": "^0.5.0"
   },
   "devDependencies": {
-<<<<<<< HEAD
-    "@truffle/resolver": "^5.0.18-alphaTez.0",
-=======
     "@truffle/resolver": "^5.1.0-alphaTez.0",
->>>>>>> 0bb676b3
     "babel-core": "^6.26.0",
     "babel-polyfill": "^6.26.0",
     "babel-preset-env": "^1.6.1",

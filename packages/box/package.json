--- conflicted
+++ resolved
@@ -4,11 +4,7 @@
   "license": "MIT",
   "author": "g. nicholas d'andrea <gnidan@trufflesuite.com>",
   "repository": "https://github.com/trufflesuite/truffle/tree/master/packages/box",
-<<<<<<< HEAD
-  "version": "1.0.52-alphaTez.3",
-=======
   "version": "1.0.52",
->>>>>>> 7c19713c
   "main": "dist/box.js",
   "scripts": {
     "build": "tsc",
@@ -17,11 +13,7 @@
   },
   "types": "./typings/index.d.ts",
   "dependencies": {
-<<<<<<< HEAD
-    "@truffle/config": "^1.2.12-alphaTez.3",
-=======
     "@truffle/config": "^1.2.11",
->>>>>>> 7c19713c
     "fs-extra": "6.0.1",
     "github-download": "^0.5.0",
     "inquirer": "^7.0.0",

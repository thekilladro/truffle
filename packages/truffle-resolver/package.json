--- conflicted
+++ resolved
@@ -19,13 +19,9 @@
   "homepage": "https://github.com/trufflesuite/truffle-resolver#readme",
   "dependencies": {
     "async": "2.6.1",
-<<<<<<< HEAD
     "detect-installed": "^2.0.4",
     "get-installed-path": "^4.0.8",
-    "truffle-contract": "^4.0.6",
-=======
     "truffle-contract": "^4.0.11",
->>>>>>> 6d9ea789
     "truffle-expect": "^0.0.7",
     "truffle-provisioner": "^0.1.4"
   },

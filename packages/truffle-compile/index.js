--- conflicted
+++ resolved
@@ -1,14 +1,3 @@
-<<<<<<< HEAD
-var path = require("path");
-var Profiler = require("./profiler");
-var CompileError = require("./compileerror");
-var CompilerSupplier = require("./compilerSupplier");
-var expect = require("truffle-expect");
-var find_contracts = require("truffle-contract-sources");
-var Config = require("truffle-config");
-var debug = require("debug")("compile"); // eslint-disable-line no-unused-vars
-=======
-const OS = require("os");
 const path = require("path");
 const Profiler = require("./profiler");
 const CompileError = require("./compileerror");
@@ -17,7 +6,6 @@
 const find_contracts = require("truffle-contract-sources");
 const Config = require("truffle-config");
 const debug = require("debug")("compile"); // eslint-disable-line no-unused-vars
->>>>>>> f183091c
 
 // Most basic of the compile commands. Takes a hash of sources, where
 // the keys are file or module paths and the values are the bodies of
@@ -139,7 +127,7 @@
     .load()
     .then(solc => {
       const result = solc.compile(JSON.stringify(solcStandardInput));
-<<<<<<< HEAD
+
       const standardOutput = JSON.parse(result);
 
       const errorsOrWarningsOccurred =
@@ -161,32 +149,11 @@
           options.logger.log("");
           const compilationError = new CompileError(
             errors.map(error => error.formattedMessage).join()
-=======
-
-      const standardOutput = JSON.parse(result);
-
-      let errors = standardOutput.errors || [];
-      let warnings = [];
-
-      if (options.strict !== true) {
-        warnings = errors.filter(error => error.severity === "warning");
-
-        errors = errors.filter(error => error.severity !== "warning");
-
-        if (options.quiet !== true && warnings.length > 0) {
-          options.logger.log(
-            OS.EOL + "    > compilation warnings encountered:" + OS.EOL
-          );
-          options.logger.log(
-            warnings.map(warning => warning.formattedMessage).join()
->>>>>>> f183091c
           );
           return callback(compilationError);
         }
       }
 
-<<<<<<< HEAD
-=======
       if (errors.length > 0) {
         options.logger.log("");
         return callback(
@@ -196,7 +163,6 @@
         );
       }
 
->>>>>>> f183091c
       var contracts = standardOutput.contracts;
 
       var files = [];
@@ -468,17 +434,12 @@
           contract
         )}`;
       }
-<<<<<<< HEAD
+
       return contract;
     })
     .filter(name => name);
   if (options.eventManager) {
     options.eventManager.emitEvent("compile:compiledSources", sourceFiles);
-=======
-      if (contract.match(blacklistRegex)) return;
-      options.logger.log("    > compiling " + contract);
-    });
->>>>>>> f183091c
   }
 };
 

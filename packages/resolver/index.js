--- conflicted
+++ resolved
@@ -22,18 +22,6 @@
 
 // This function might be doing too much. If so, too bad (for now).
 Resolver.prototype.require = function(import_path, search_path) {
-<<<<<<< HEAD
-  for (let i = 0; i < this.sources.length; i++) {
-    var source = this.sources[i];
-    var result = source.require(import_path, search_path);
-    if (result) {
-      var abstraction = contract(
-        result,
-        this.options.networks[this.options.network].type
-      );
-      provision(abstraction, this.options);
-      return abstraction;
-=======
   const loadedNetworkConfig = this.options.networks && this.options.network;
   let abstraction;
   this.sources.forEach(source => {
@@ -46,7 +34,6 @@
           : "ethereum"
       );
       provision(abstraction, this.options);
->>>>>>> ef57c774
     }
   });
   if (abstraction) return abstraction;

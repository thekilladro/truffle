{
  "name": "@truffle/resolver",
  "description": "Resolve contract dependencies given multiple configurable dependency sources",
  "license": "MIT",
  "author": "Tim Coulter <tim@trufflesuite.com>",
  "homepage": "https://github.com/trufflesuite/truffle/tree/master/packages/resolver#readme",
  "repository": {
    "type": "git",
    "url": "https://github.com/trufflesuite/truffle.git",
    "directory": "packages/resolver"
  },
  "bugs": {
    "url": "https://github.com/trufflesuite/truffle/issues"
  },
<<<<<<< HEAD
  "version": "9.0.9-typescript-migrations.0",
=======
  "version": "9.0.9",
>>>>>>> 074c8ac1
  "main": "dist/lib/index.js",
  "files": [
    "dist",
    "solidity"
  ],
  "scripts": {
    "build": "tsc",
    "prepare": "yarn build",
    "test": "yarn test:ts && yarn test:js",
    "test:js": "mocha test/*.js",
    "test:ts": "mocha -r ts-node/register test/*.ts"
  },
  "types": "dist/lib/index.d.ts",
  "dependencies": {
<<<<<<< HEAD
    "@truffle/compile-solidity": "^6.0.36-typescript-migrations.0",
    "@truffle/contract": "^4.5.18-typescript-migrations.0",
    "@truffle/contract-sources": "^0.2.0",
    "@truffle/expect": "^0.1.2-typescript-migrations.0",
    "@truffle/provisioner": "^0.2.56-typescript-migrations.0",
=======
    "@truffle/compile-solidity": "^6.0.36",
    "@truffle/contract": "^4.5.18",
    "@truffle/contract-sources": "^0.2.0",
    "@truffle/expect": "^0.1.2",
    "@truffle/provisioner": "^0.2.56",
>>>>>>> 074c8ac1
    "abi-to-sol": "^0.6.2",
    "debug": "^4.3.1",
    "detect-installed": "^2.0.4",
    "fs-extra": "^9.1.0",
    "get-installed-path": "^4.0.8",
    "glob": "^7.1.6",
    "web3-utils": "1.7.4"
  },
  "devDependencies": {
    "@types/node": "12.12.21",
    "@types/sinon": "^9.0.10",
    "mocha": "9.2.2",
    "sinon": "^9.0.2",
    "ts-node": "10.7.0",
    "typescript": "^4.1.4"
  },
  "keywords": [
    "dependencies",
    "ethereum",
    "resolver",
    "truffle"
  ],
  "publishConfig": {
    "access": "public"
  },
  "gitHead": "6b84be7849142588ef2e3224d8a9d7c2ceeb6e4a"
}<|MERGE_RESOLUTION|>--- conflicted
+++ resolved
@@ -12,11 +12,7 @@
   "bugs": {
     "url": "https://github.com/trufflesuite/truffle/issues"
   },
-<<<<<<< HEAD
-  "version": "9.0.9-typescript-migrations.0",
-=======
   "version": "9.0.9",
->>>>>>> 074c8ac1
   "main": "dist/lib/index.js",
   "files": [
     "dist",
@@ -31,19 +27,11 @@
   },
   "types": "dist/lib/index.d.ts",
   "dependencies": {
-<<<<<<< HEAD
-    "@truffle/compile-solidity": "^6.0.36-typescript-migrations.0",
-    "@truffle/contract": "^4.5.18-typescript-migrations.0",
-    "@truffle/contract-sources": "^0.2.0",
-    "@truffle/expect": "^0.1.2-typescript-migrations.0",
-    "@truffle/provisioner": "^0.2.56-typescript-migrations.0",
-=======
     "@truffle/compile-solidity": "^6.0.36",
     "@truffle/contract": "^4.5.18",
     "@truffle/contract-sources": "^0.2.0",
     "@truffle/expect": "^0.1.2",
     "@truffle/provisioner": "^0.2.56",
->>>>>>> 074c8ac1
     "abi-to-sol": "^0.6.2",
     "debug": "^4.3.1",
     "detect-installed": "^2.0.4",

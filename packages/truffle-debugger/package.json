--- conflicted
+++ resolved
@@ -31,11 +31,7 @@
     "reselect-tree": "^1.3.1",
     "truffle-code-utils": "^1.2.4",
     "truffle-decode-utils": "^1.0.16",
-<<<<<<< HEAD
-    "truffle-decoder-core": "^3.0.8",
-=======
-    "truffle-decoder": "^3.0.9",
->>>>>>> 9c458606
+    "truffle-decoder-core": "^3.0.9",
     "truffle-expect": "^0.0.9",
     "truffle-solidity-utils": "^1.2.3",
     "web3": "1.2.1",

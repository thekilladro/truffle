import debugModule from "debug";
const debug = debugModule("debugger:ast:selectors");

import { createSelectorTree, createLeaf } from "reselect-tree";
import jsonpointer from "json-pointer";

import solidity from "lib/solidity/selectors";

import { findRange } from "../map";


/**
 * ast
 */
const ast = createSelectorTree({
  /**
   * ast.views
   */
  views: {
    /**
     * ast.views.sources
     */
    sources: createLeaf([solidity.info.sources], sources => sources)
  },

  /**
   * ast.current
   */
  current: {

    /**
     * ast.current.tree
     *
     * ast for current source
     */
    tree: createLeaf(
      [solidity.current.source], ({ast}) => ast
    ),

    /**
     * ast.current.index
     *
     * source ID
     */
    index: createLeaf(
      [solidity.current.source], ({id}) => id
    ),

    /**
     * ast.current.pointer
     *
     * jsonpointer for current ast node
     */
    pointer: createLeaf(
<<<<<<< HEAD
      ["./tree", solidity.current.sourceRange], (ast, range) =>
        findRange(ast, range.start, range.length)
=======
      ["/current/tree", solidity.next.sourceRange],

      (ast, range) => findRange(ast, range.start, range.length)
>>>>>>> 53266b55
    ),

    /**
     * ast.current.node
     *
     * current ast node to execute
     */
    node: createLeaf(
<<<<<<< HEAD
      ["./tree", "./pointer"], (ast, pointer) =>
        jsonpointer.get(ast, pointer)
=======
      ["/current/tree", "./pointer"], (ast, pointer) =>
        (pointer)
          ? jsonpointer.get(ast, pointer)
          : jsonpointer.get(ast, "")
>>>>>>> 53266b55
    ),

  }
});

export default ast;<|MERGE_RESOLUTION|>--- conflicted
+++ resolved
@@ -52,14 +52,9 @@
      * jsonpointer for current ast node
      */
     pointer: createLeaf(
-<<<<<<< HEAD
-      ["./tree", solidity.current.sourceRange], (ast, range) =>
-        findRange(ast, range.start, range.length)
-=======
-      ["/current/tree", solidity.next.sourceRange],
+      ["./tree", solidity.next.sourceRange],
 
       (ast, range) => findRange(ast, range.start, range.length)
->>>>>>> 53266b55
     ),
 
     /**
@@ -68,15 +63,10 @@
      * current ast node to execute
      */
     node: createLeaf(
-<<<<<<< HEAD
       ["./tree", "./pointer"], (ast, pointer) =>
-        jsonpointer.get(ast, pointer)
-=======
-      ["/current/tree", "./pointer"], (ast, pointer) =>
         (pointer)
           ? jsonpointer.get(ast, pointer)
           : jsonpointer.get(ast, "")
->>>>>>> 53266b55
     ),
 
   }

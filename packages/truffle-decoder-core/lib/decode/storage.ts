--- conflicted
+++ resolved
@@ -286,14 +286,14 @@
         let storedMemberType = storedType.memberTypes[index][1];
         let memberType = Types.specifyLocation(storedMemberType, "storage");
 
-<<<<<<< HEAD
-        decodedMembers[memberName] = <Values.Result> (yield* decodeStorage(memberType, {location: "storage", range: childRange}, info));
-=======
         decodedMembers.push([
           memberName,
-          <Values.Result> (yield* decodeStorage(memberType, {storage: childRange}, info))
+          <Values.Result> (yield* decodeStorage(
+            memberType,
+            {location: "storage", range: childRange},
+            info
+          ))
         ]);
->>>>>>> bd015ef1
       }
 
       return new Values.StructValue(dataType, decodedMembers);

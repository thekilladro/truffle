{
  "private": false,
  "name": "@truffle/environment",
  "description": "This package contains the code needed to determine environment-specific data",
  "license": "MIT",
  "author": "Faina Shalts",
  "homepage": "https://github.com/trufflesuite/truffle/tree/master/packages/environment#readme",
  "repository": "https://github.com/trufflesuite/truffle/tree/master/packages/environment",
  "bugs": {
    "url": "https://github.com/trufflesuite/truffle/issues"
  },
<<<<<<< HEAD
  "version": "0.1.19-next.1",
  "main": "index.js",
  "dependencies": {
    "@truffle/artifactor": "^4.0.38-next.1",
    "@truffle/error": "^0.0.8-next.1",
    "@truffle/expect": "^0.0.13-next.1",
    "@truffle/interface-adapter": "^0.3.2-next.1",
    "@truffle/resolver": "^5.0.20-next.1",
    "ganache-core": "2.7.0",
=======
  "version": "0.1.19",
  "main": "index.js",
  "dependencies": {
    "@truffle/artifactor": "^4.0.38",
    "@truffle/error": "^0.0.7",
    "@truffle/expect": "^0.0.12",
    "@truffle/interface-adapter": "^0.3.2",
    "@truffle/resolver": "^5.0.20",
    "ganache-core": "2.8.0",
>>>>>>> aba80c7b
    "node-ipc": "^9.1.1",
    "web3": "1.2.2"
  },
  "devDependencies": {
    "debug": "^4.1.0"
  },
  "publishConfig": {
    "access": "public"
  }
}<|MERGE_RESOLUTION|>--- conflicted
+++ resolved
@@ -9,27 +9,14 @@
   "bugs": {
     "url": "https://github.com/trufflesuite/truffle/issues"
   },
-<<<<<<< HEAD
-  "version": "0.1.19-next.1",
-  "main": "index.js",
-  "dependencies": {
-    "@truffle/artifactor": "^4.0.38-next.1",
-    "@truffle/error": "^0.0.8-next.1",
-    "@truffle/expect": "^0.0.13-next.1",
-    "@truffle/interface-adapter": "^0.3.2-next.1",
-    "@truffle/resolver": "^5.0.20-next.1",
-    "ganache-core": "2.7.0",
-=======
   "version": "0.1.19",
   "main": "index.js",
   "dependencies": {
-    "@truffle/artifactor": "^4.0.38",
-    "@truffle/error": "^0.0.7",
-    "@truffle/expect": "^0.0.12",
+    "@truffle/error": "^0.0.8-next.1",
+    "@truffle/expect": "^0.0.13-next.1",
     "@truffle/interface-adapter": "^0.3.2",
     "@truffle/resolver": "^5.0.20",
     "ganache-core": "2.8.0",
->>>>>>> aba80c7b
     "node-ipc": "^9.1.1",
     "web3": "1.2.2"
   },

const Web3 = require("web3");
const { createInterfaceAdapter } = require("@truffle/interface-adapter");
const expect = require("@truffle/expect");
const TruffleError = require("@truffle/error");
const Resolver = require("@truffle/resolver");
const Artifactor = require("@truffle/artifactor");
const Ganache = require("ganache-core/public-exports");
const Provider = require("@truffle/provider");

const Environment = {
  // It's important config is a Config object and not a vanilla object
  detect: async function(config) {
    expect.options(config, ["networks"]);

    helpers.setUpConfig(config);
    helpers.validateNetworkConfig(config);

<<<<<<< HEAD
    const interfaceAdapter = new InterfaceAdapter({
      config,
      provider: config.provider,
      networkType: config.networks[config.network].type
    });
    const web3 = new Web3Shim({
      config,
=======
    const interfaceAdapter = createInterfaceAdapter({
>>>>>>> 9245df7a
      provider: config.provider,
      networkType: config.networks[config.network].type
    });

    await Provider.testConnection(config);
    await helpers.detectAndSetNetworkId(config, interfaceAdapter);
<<<<<<< HEAD
    await helpers.setFromOnConfig(config, web3, interfaceAdapter);
=======
    await helpers.setFromOnConfig(config, interfaceAdapter);
>>>>>>> 9245df7a
  },

  // Ensure you call Environment.detect() first.
  fork: async function(config) {
    expect.options(config, ["from", "provider", "networks", "network"]);

    const interfaceAdapter = createInterfaceAdapter({
      provider: config.provider,
      networkType: config.networks[config.network].type
    });

    const accounts = await interfaceAdapter.getAccounts();
    const block = await interfaceAdapter.getBlock("latest");

    const upstreamNetwork = config.network;
    const upstreamConfig = config.networks[upstreamNetwork];
    const forkedNetwork = config.network + "-fork";
    const ganacheOptions = {
      fork: config.provider,
      gasLimit: block.gasLimit
    };
    if (accounts.length > 0) ganacheOptions.unlocked_accounts = accounts;

    config.networks[forkedNetwork] = {
      network_id: config.network_id,
      provider: Ganache.provider(ganacheOptions),
      from: config.from,
      gas: upstreamConfig.gas,
      gasPrice: upstreamConfig.gasPrice
    };
    config.network = forkedNetwork;
  },

  develop: async (config, ganacheOptions) => {
    expect.options(config, ["networks"]);

    const network = config.network || "develop";
    const url = `http://${ganacheOptions.host}:${ganacheOptions.port}/`;

    config.networks[network] = {
      network_id: ganacheOptions.network_id,
      provider: function() {
        return new Web3.providers.HttpProvider(url, { keepAlive: false });
      }
    };

    config.network = network;

    return await Environment.detect(config);
  }
};

const helpers = {
  setFromOnConfig: async (config, interfaceAdapter) => {
    if (config.from) return;
    let accounts;

<<<<<<< HEAD
    // TODO temp stopgap!
    if (config.networks[config.network].type === "tezos")
      accounts = await web3.eth.getAccounts(config);
    else accounts = await web3.eth.getAccounts();
=======
    const accounts = await interfaceAdapter.getAccounts();
>>>>>>> 9245df7a
    config.networks[config.network].from = accounts[0];
  },

  detectAndSetNetworkId: async (config, interfaceAdapter) => {
    const configNetworkId = config.networks[config.network].network_id;
    const providerNetworkId = await interfaceAdapter.getNetworkId();
    if (configNetworkId !== "*") {
      // Ensure the network id matches the one in the config for safety
      if (providerNetworkId.toString() !== configNetworkId.toString()) {
        const error =
          `The network id specified in the truffle config ` +
          `(${configNetworkId}) does not match the one returned by the network ` +
          `(${providerNetworkId}).  Ensure that both the network and the ` +
          `provider are properly configured.`;
        throw new Error(error);
      }
    } else {
      // We have a "*" network. Get the current network and replace it with the real one.
      // TODO: Should we replace this with the blockchain uri?
      config.networks[config.network].network_id = providerNetworkId;
    }
  },

  validateNetworkConfig: config => {
    const networkConfig = config.networks[config.network];

    if (!networkConfig) {
      throw new TruffleError(
        `Unknown network "${config.network}` +
          `". See your Truffle configuration file for available networks.`
      );
    }

    const configNetworkId = config.networks[config.network].network_id;

    if (configNetworkId == null) {
      throw new Error(
        `You must specify a network_id in your '` +
          `${config.network}' configuration in order to use this network.`
      );
    }
  },

  setUpConfig: config => {
    if (!config.resolver) {
      config.resolver = new Resolver(config);
    }

    if (!config.artifactor) {
      config.artifactor = new Artifactor(config.contracts_build_directory);
    }

    if (!config.network) {
      if (config.networks["development"]) {
        config.network = "development";
      } else {
        config.network = "ganache";
        config.networks[config.network] = {
          host: "127.0.0.1",
          port: 7545,
          network_id: 5777
        };
      }
    }

    const currentNetworkSettings = config.networks[config.network];
    if (
      currentNetworkSettings &&
      currentNetworkSettings.ens &&
      currentNetworkSettings.ens.registry
    ) {
      config.ens.registryAddress = currentNetworkSettings.ens.registry.address;
    }
  }
};

module.exports = Environment;<|MERGE_RESOLUTION|>--- conflicted
+++ resolved
@@ -15,28 +15,15 @@
     helpers.setUpConfig(config);
     helpers.validateNetworkConfig(config);
 
-<<<<<<< HEAD
-    const interfaceAdapter = new InterfaceAdapter({
+    const interfaceAdapter = createInterfaceAdapter({
       config,
-      provider: config.provider,
-      networkType: config.networks[config.network].type
-    });
-    const web3 = new Web3Shim({
-      config,
-=======
-    const interfaceAdapter = createInterfaceAdapter({
->>>>>>> 9245df7a
       provider: config.provider,
       networkType: config.networks[config.network].type
     });
 
     await Provider.testConnection(config);
     await helpers.detectAndSetNetworkId(config, interfaceAdapter);
-<<<<<<< HEAD
-    await helpers.setFromOnConfig(config, web3, interfaceAdapter);
-=======
     await helpers.setFromOnConfig(config, interfaceAdapter);
->>>>>>> 9245df7a
   },
 
   // Ensure you call Environment.detect() first.
@@ -92,16 +79,8 @@
 const helpers = {
   setFromOnConfig: async (config, interfaceAdapter) => {
     if (config.from) return;
-    let accounts;
 
-<<<<<<< HEAD
-    // TODO temp stopgap!
-    if (config.networks[config.network].type === "tezos")
-      accounts = await web3.eth.getAccounts(config);
-    else accounts = await web3.eth.getAccounts();
-=======
     const accounts = await interfaceAdapter.getAccounts();
->>>>>>> 9245df7a
     config.networks[config.network].from = accounts[0];
   },
 

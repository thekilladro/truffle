--- conflicted
+++ resolved
@@ -2,8 +2,6 @@
   Web3InterfaceAdapter,
   Web3InterfaceAdapterOptions
 } from "./web3-interface-adapter";
-<<<<<<< HEAD
-import { Provider } from "web3/providers";
 import {
   NetworkId,
   Block,
@@ -11,18 +9,9 @@
   Transaction,
   TxHash
 } from "./interface-adapter/types";
-
-export interface InterfaceAdapterOptions extends Web3InterfaceAdapterOptions {}
-=======
-import { Block as EvmBlock } from "web3-eth";
 import { Provider } from "@truffle/provider";
 
 export interface InterfaceAdapterOptions extends Web3InterfaceAdapterOptions {}
-export type EvmBlockType = number | string;
-export type NetworkId = Number | String;
-export type Block = EvmBlock | any;
-export type BlockType = EvmBlockType | any;
->>>>>>> c3c6c03a
 
 const supportedEvmNetworks = ["ethereum", "fabric-evm", "quorum"];
 

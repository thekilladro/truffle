--- conflicted
+++ resolved
@@ -1,17 +1,10 @@
 import BN from "bn.js";
 import { Web3Shim } from "..";
 import {
-<<<<<<< HEAD
-  Transaction as EvmTransaction,
-  TransactionReceipt as EvmTransactionReceipt
-} from "web3-core";
-import { BlockType } from "../../adapter/types";
-=======
   BlockType,
   EvmTransaction,
   EvmTransactionReceipt
 } from "../../adapter/types";
->>>>>>> 2a720eeb
 
 export const EthereumDefinition = {
   async initNetworkType(web3: Web3Shim) {

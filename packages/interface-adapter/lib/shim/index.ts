import Web3 from "web3";
<<<<<<< HEAD
import { Provider } from "@truffle/provider";
import Config from "@truffle/config";
import { TezosToolkit } from "@taquito/taquito";
=======
import { Provider } from "web3/providers";
>>>>>>> 2a720eeb

import { TezosDefinition } from "./overloads/tezos";
import { EthereumDefinition } from "./overloads/ethereum";
import { QuorumDefinition } from "./overloads/quorum";
import { FabricEvmDefinition } from "./overloads/fabric-evm";
import { Web3JsDefinition } from "./overloads/web3js";

const initInterface = async (web3Shim: Web3Shim, options?: Web3ShimOptions) => {
  const networkTypes: NetworkTypesConfig = new Map(
    Object.entries({
      web3js: Web3JsDefinition,
      tezos: TezosDefinition,
      ethereum: EthereumDefinition,
      quorum: QuorumDefinition,
      "fabric-evm": FabricEvmDefinition
    })
  );

  networkTypes.get(web3Shim.networkType).initNetworkType(web3Shim, options);
};

// March 13, 2019 - Mike Seese:
// This is a temporary shim to support the basic, Ethereum-based
// multiledger integration. This whole adapter, including this shim,
// will undergo better architecture before TruffleCon to support
// other non-Ethereum-based ledgers.

export type NetworkType = string;

export interface Web3ShimOptions {
  config?: Config;
  provider?: Provider;
  networkType?: NetworkType;
}

export type InitNetworkType = (
  web3Shim: Web3Shim,
  options?: Web3ShimOptions
) => Promise<void>;

export interface NetworkTypeDefinition {
  initNetworkType: InitNetworkType;
}

export type NetworkTypesConfig = Map<NetworkType, NetworkTypeDefinition>;

// March 14, 2019 - Mike Seese:
// This shim was intended to be temporary (see the above comment)
// with the idea of a more robust implementation. That implementation
// would essentially take this shim and include it under the
// ethereum/apis/web3 (or something like that) structure.
// I chose to extend/inherit web3 here to keep scope minimal for
// getting web3 to behave with Quorum and AxCore (future/concurrent PR).
// I wanted to do as little changing to the original Truffle codebase, and
// for it to still expect a web3 instance. Otherwise, the scope of these
// quick support work would be high. The "Web3Shim" is a shim for only
// web3.js, and it was not intended to serve as the general purpose
// truffle <=> all DLTs adapter. We have other commitments currently that
// should drive the development of the correct architecture of
// `@truffle/interface-adapter`that should use this work in a more
// sane and organized manner.
export class Web3Shim extends Web3 {
  public networkType: NetworkType;

  constructor(options?: Web3ShimOptions) {
    super();

    if (options) {
      this.networkType = options.networkType || "ethereum";

      if (options.provider) {
        this.setProvider(options.provider);
      }
    } else {
      this.networkType = "ethereum";
    }

    initInterface(this, options);
  }

  public setNetworkType(networkType: NetworkType, options?: Web3ShimOptions) {
    this.networkType = networkType;
    initInterface(this, options);
  }

  public tez: TezosToolkit;
}<|MERGE_RESOLUTION|>--- conflicted
+++ resolved
@@ -1,11 +1,7 @@
 import Web3 from "web3";
-<<<<<<< HEAD
-import { Provider } from "@truffle/provider";
+import { Provider } from "web3/providers";
 import Config from "@truffle/config";
 import { TezosToolkit } from "@taquito/taquito";
-=======
-import { Provider } from "web3/providers";
->>>>>>> 2a720eeb
 
 import { TezosDefinition } from "./overloads/tezos";
 import { EthereumDefinition } from "./overloads/ethereum";

{
  "name": "@truffle/interface-adapter",
  "description": "A library that provides an adapter layer for Truffle to interace with different types of networks/ledgers.",
  "license": "MIT",
  "homepage": "https://github.com/trufflesuite/truffle#readme",
  "repository": "https://github.com/trufflesuite/truffle/tree/master/packages/interface-adapter",
  "bugs": {
    "url": "https://github.com/trufflesuite/truffle/issues"
  },
  "version": "0.4.11",
  "main": "dist/index.js",
  "directories": {
    "lib": "lib"
  },
  "scripts": {
    "build": "tsc",
    "prepare": "yarn build",
    "test": "mocha --exit -r ts-node/register test/**/*.test.ts",
    "watch": "tsc -w"
  },
  "types": "dist/index.d.ts",
  "dependencies": {
    "bn.js": "^4.11.8",
    "ethers": "^4.0.32",
    "source-map-support": "^0.5.19",
    "web3": "1.2.1"
  },
  "devDependencies": {
    "@truffle/provider": "^0.2.14",
    "@types/bn.js": "^4.11.4",
    "@types/mocha": "^5.2.6",
    "@types/web3": "1.0.19",
    "ganache-core": "2.10.2",
    "mocha": "8.0.1",
<<<<<<< HEAD
    "ts-node": "^8.0.3",
    "typescript": "3.9.6"
=======
    "ts-node": "8.10.2",
    "typescript": "^3.6.3"
>>>>>>> 07674c22
  },
  "publishConfig": {
    "access": "public"
  }
}<|MERGE_RESOLUTION|>--- conflicted
+++ resolved
@@ -32,13 +32,8 @@
     "@types/web3": "1.0.19",
     "ganache-core": "2.10.2",
     "mocha": "8.0.1",
-<<<<<<< HEAD
-    "ts-node": "^8.0.3",
+    "ts-node": "8.10.2",
     "typescript": "3.9.6"
-=======
-    "ts-node": "8.10.2",
-    "typescript": "^3.6.3"
->>>>>>> 07674c22
   },
   "publishConfig": {
     "access": "public"

--- conflicted
+++ resolved
@@ -12,11 +12,7 @@
   "bugs": {
     "url": "https://github.com/trufflesuite/truffle/issues"
   },
-<<<<<<< HEAD
-  "version": "1.3.33-typescript-migrations.0",
-=======
   "version": "1.3.33",
->>>>>>> 074c8ac1
   "main": "dist/index.js",
   "scripts": {
     "build": "tsc",
@@ -26,13 +22,8 @@
   "types": "dist/index.d.ts",
   "dependencies": {
     "@truffle/error": "^0.1.0",
-<<<<<<< HEAD
-    "@truffle/events": "^0.1.10-typescript-migrations.0",
+    "@truffle/events": "^0.1.10",
     "@truffle/provider": "^0.2.58-typescript-migrations.0",
-=======
-    "@truffle/events": "^0.1.10",
-    "@truffle/provider": "^0.2.57",
->>>>>>> 074c8ac1
     "conf": "^10.0.2",
     "find-up": "^2.1.0",
     "lodash": "^4.17.21",

--- conflicted
+++ resolved
@@ -32,13 +32,8 @@
     "typescript": "^3.6.3"
   },
   "dependencies": {
-<<<<<<< HEAD
     "@truffle/error": "^0.0.10-alphaTez.0",
-    "@truffle/provider": "^0.2.1",
-=======
-    "@truffle/error": "^0.0.8",
     "@truffle/provider": "^0.2.2",
->>>>>>> a962a994
     "configstore": "^4.0.0",
     "find-up": "^2.1.0",
     "lodash": "^4.17.13",

--- conflicted
+++ resolved
@@ -48,7 +48,6 @@
     ]
   },
   run: function(options, done) {
-<<<<<<< HEAD
     const Config = require("truffle-config");
     const Contracts = require("truffle-workflow-compile");
     const { CompilerSupplier } = require("truffle-compile");
@@ -62,14 +61,6 @@
       muteReporters: config.quiet
     });
     config.eventManager = eventManager;
-=======
-    const CompilerSupplier = require("truffle-compile").CompilerSupplier;
-    const supplier = new CompilerSupplier();
-
-    const Contracts = require("truffle-workflow-compile");
-    const Config = require("truffle-config");
-    const config = Config.detect(options);
->>>>>>> f183091c
 
     config.list !== undefined
       ? command.listVersions(supplier, config, done)

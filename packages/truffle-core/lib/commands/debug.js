var command = {
  command: 'debug',
  description: 'Interactively debug any transaction on the blockchain (experimental)',
  builder: {
    _: {
      type: "string"
    }
  },
  run: function (options, done) {
    var OS = require("os");
    var path = require("path");
    var debug = require("debug")("lib:commands:debug");

    var Config = require("truffle-config");
    var Debugger = require("truffle-debugger");
    var DebugUtils = require("truffle-debug-utils");
    var Environment = require("../environment");
    var ReplManager = require("../repl");
    var selectors = require("truffle-debugger").selectors;

    // Debugger Session properties
    var context = selectors.context;
    var trace = selectors.trace;
    var solidity = selectors.solidity;

    var config = Config.detect(options);

    Environment.detect(config, function(err) {
      if (err) return done(err);

      if (config._.length == 0) {
        return callback(new Error(
          "Please specify a transaction hash as the first parameter in order to " +
          "debug that transaction. i.e., truffle debug 0x1234..."
        ));
      }

      var txHash = config._[0];

      var lastCommand = "n";

      config.logger.log(DebugUtils.formatStartMessage());

<<<<<<< HEAD
      Debug.start(config, txHash, function (err, session) {
=======
      var bugger = new Debugger(config);

      bugger.start(tx_hash, function(err, contexts) {
>>>>>>> be8210bb
        if (err) return done(err);

        function splitLines(str) {
          // We were splitting on OS.EOL, but it turns out on Windows,
          // in some environments (perhaps?) line breaks are still denoted by just \n
          return str.split(/\r?\n/g);
        }

        function printAddressesAffected() {
          var affectedInstances = session.view(context.affectedInstances);

          config.logger.log("Addresses affected:");
<<<<<<< HEAD
          config.logger.log(Debug.formatAffectedInstances(affectedInstances));
=======
          config.logger.log(DebugUtils.formatAffectedInstances(contexts));
>>>>>>> be8210bb
        }

        function printHelp() {
          config.logger.log("");
          config.logger.log(DebugUtils.formatHelp());
        }

        function printFile() {
          var message = "";

          debug("file: %o", session.view(context.current));
          var sourcePath = session.view(context.current).sourcePath;

          if (sourcePath) {
            message += path.basename(sourcePath);
          } else {
            message += "?";
          }

          var address = session.view(context.current).address;
          if (address) {
            message += " | " + address;
          }

          config.logger.log("");
          config.logger.log(message + ":");
        }

        function printState() {
          var source = session.view(context.current).source;
          var range = session.view(solidity.nextStep.sourceRange);
          debug("source: %o", source);
          debug("range: %o", range);

          if (!source) {
            config.logger.log()
            config.logger.log("1: // No source code found.");
            config.logger.log("");
            return;
          }

          var lines = splitLines(source);

          config.logger.log("");

          config.logger.log(
<<<<<<< HEAD
            Debug.formatRangeLines(lines, range.lines)
=======
            DebugUtils.formatRangeLines(lines, range, {before: 2, after: 0})
>>>>>>> be8210bb
          );

          config.logger.log("");
        }

        function printInstruction() {
<<<<<<< HEAD
          var instruction = session.view(solidity.nextStep.nextInstruction);
          var step = session.view(trace.step);
          var traceIndex = session.view(trace.index);

          config.logger.log("");
          config.logger.log(Debug.formatInstruction(traceIndex, instruction));
          config.logger.log(Debug.formatStack(step.stack));
=======
          var instruction = bugger.currentInstruction();
          var step = bugger.currentStep();

          var stack = DebugUtils.formatStack(step.stack);

          config.logger.log("");
          config.logger.log(
            DebugUtils.formatInstruction(bugger.traceIndex, instruction)
          );
          config.logger.log(stack);
>>>>>>> be8210bb
        };

        function interpreter(cmd, replContext, filename, callback) {
          cmd = cmd.trim();

          if (cmd == ".exit") {
            cmd = "q";
          }

          if (cmd.length > 0) {
            cmd = cmd[0];
          }

          if (cmd == "") {
            cmd = lastCommand;
          }

          // Perform commands that require state changes.
          switch (cmd) {
            case "o":
              session.stepOver();
              break;
            case "i":
              session.stepInto();
              break;
            case "u":
              session.stepOut();
              break;
            case "n":
              session.stepNext();
              break;
            case ";":
              session.advance();
              break;
            case "q":
              return repl.stop(callback);
          }

          // Check if execution has stopped.
          if (session.finished) {
            config.logger.log("");
            if (session.failed) {
              config.logger.log("Transaction halted with a RUNTIME ERROR.")
              config.logger.log("");
              config.logger.log("This is likely due to an intentional halting expression, like assert(), require() or revert(). It can also be due to out-of-gas exceptions. Please inspect your transaction parameters and contract code to determine the meaning of this error.");
            } else {
              config.logger.log("Transaction completed successfully.");
            }
            return repl.stop(callback);
          }

          // Perform post printing
          // (we want to see if execution stopped before printing state).
          switch (cmd) {
            case ";":
            case "p":
              printFile();
              printInstruction();
              printState();
              break;
            case "o":
            case "i":
            case "u":
            case "n":
              if(!session.view(context.current).source) {
                printInstruction();
              }

              printFile();
              printState();
              break;
            default:
              printHelp();
          }

          if (cmd != "i" && cmd != "u" && cmd != "h" && cmd != "p") {
            lastCommand = cmd;
          }

          callback();
        };

        printAddressesAffected();
        printHelp();
        printFile();
        printState();

        var repl = options.repl || new ReplManager(config);

        repl.start({
          prompt: "debug(" + config.network + ":" + txHash.substring(0, 10) + "...)> ",
          interpreter: interpreter
        });

        // Call the done function even though the repl hasn't finished.
        // This leaves the process at the whim of the repl; the repl is
        // responsible for closing the process when done.
        done();
      });
    });
  }
}

module.exports = command;<|MERGE_RESOLUTION|>--- conflicted
+++ resolved
@@ -41,13 +41,19 @@
 
       config.logger.log(DebugUtils.formatStartMessage());
 
-<<<<<<< HEAD
-      Debug.start(config, txHash, function (err, session) {
-=======
-      var bugger = new Debugger(config);
-
-      bugger.start(tx_hash, function(err, contexts) {
->>>>>>> be8210bb
+      var sessionPromise = DebugUtils.gatherArtifacts(config)
+        .then(function(contracts) {
+          return Debugger.forTx(txHash, {
+            provider: config.provider,
+            contracts: contracts
+          });
+        })
+        .then(function (bugger) {
+          return bugger.connect();
+        })
+        .catch(done);
+
+      sessionPromise.then(function (session) {
         if (err) return done(err);
 
         function splitLines(str) {
@@ -60,11 +66,7 @@
           var affectedInstances = session.view(context.affectedInstances);
 
           config.logger.log("Addresses affected:");
-<<<<<<< HEAD
-          config.logger.log(Debug.formatAffectedInstances(affectedInstances));
-=======
-          config.logger.log(DebugUtils.formatAffectedInstances(contexts));
->>>>>>> be8210bb
+          config.logger.log(DebugUtils.formatAffectedInstances(affectedInstances));
         }
 
         function printHelp() {
@@ -111,37 +113,22 @@
           config.logger.log("");
 
           config.logger.log(
-<<<<<<< HEAD
-            Debug.formatRangeLines(lines, range.lines)
-=======
-            DebugUtils.formatRangeLines(lines, range, {before: 2, after: 0})
->>>>>>> be8210bb
+            DebugUtils.formatRangeLines(lines, range.lines)
           );
 
           config.logger.log("");
         }
 
         function printInstruction() {
-<<<<<<< HEAD
           var instruction = session.view(solidity.nextStep.nextInstruction);
           var step = session.view(trace.step);
           var traceIndex = session.view(trace.index);
 
           config.logger.log("");
-          config.logger.log(Debug.formatInstruction(traceIndex, instruction));
-          config.logger.log(Debug.formatStack(step.stack));
-=======
-          var instruction = bugger.currentInstruction();
-          var step = bugger.currentStep();
-
-          var stack = DebugUtils.formatStack(step.stack);
-
-          config.logger.log("");
           config.logger.log(
-            DebugUtils.formatInstruction(bugger.traceIndex, instruction)
+            DebugUtils.formatInstruction(traceIndex, instruction)
           );
-          config.logger.log(stack);
->>>>>>> be8210bb
+          config.logger.log(DebugUtils.formatStack(step.stack));
         };
 
         function interpreter(cmd, replContext, filename, callback) {

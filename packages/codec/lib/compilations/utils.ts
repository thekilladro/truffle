--- conflicted
+++ resolved
@@ -15,16 +15,14 @@
 
 export function shimCompilations(
   inputCompilations: CompilerCompilation[],
-  shimmedCompilationIdPrefix = "shimmedcompilation",
-  externalSolidity = false
+  shimmedCompilationIdPrefix = "shimmedcompilation"
 ): Compilation[] {
   return inputCompilations.map(
     ({ contracts, sourceIndexes }, compilationIndex) =>
       shimContracts(
         contracts,
         sourceIndexes,
-        `${shimmedCompilationIdPrefix}Number(${compilationIndex})`,
-        externalSolidity
+        `${shimmedCompilationIdPrefix}Number(${compilationIndex})`
       )
   );
 }
@@ -37,16 +35,9 @@
 export function shimArtifacts(
   artifacts: (Artifact | CompiledContract)[],
   files?: string[],
-<<<<<<< HEAD
   shimmedCompilationId = "shimmedcompilation"
-=======
-  shimmedCompilationId: string = "shimmedcompilation",
-  externalSolidity: boolean = false
->>>>>>> bb99915d
 ): Compilation[] {
-  return [
-    shimContracts(artifacts, files, shimmedCompilationId, externalSolidity)
-  ];
+  return [shimContracts(artifacts, files, shimmedCompilationId)];
 }
 
 /**
@@ -56,8 +47,7 @@
 export function shimContracts(
   artifacts: (Artifact | CompiledContract)[],
   files?: string[],
-  shimmedCompilationId: string = "shimmedcompilation",
-  externalSolidity: boolean = false
+  shimmedCompilationId: string = "shimmedcompilation"
 ): Compilation {
   let contracts: Contract[] = [];
   let sources: Source[] = [];
@@ -170,7 +160,6 @@
     compiler = contracts[0].compiler;
   }
 
-<<<<<<< HEAD
   return [
     {
       id: shimmedCompilationId,
@@ -180,16 +169,6 @@
       compiler
     }
   ];
-=======
-  return {
-    id: shimmedCompilationId,
-    unreliableSourceOrder,
-    sources,
-    contracts,
-    compiler,
-    externalSolidity
-  };
->>>>>>> bb99915d
 }
 
 function sourceIndexForAst(ast: Ast.AstNode): number | undefined {

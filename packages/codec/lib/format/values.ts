import debugModule from "debug";
const debug = debugModule("codec:format:values");

//objects for Solidity values

//Note: This is NOT intended to represent every possible value that exists
//in Solidity!  Only possible values the decoder might need to output.

//NOTE: not all of these optional fields are actually implemented. Some are
//just intended for the future.  More optional fields may be added in the
//future.

import BN from "bn.js";
<<<<<<< HEAD
import { Types } from "./types";
import { Errors } from "./errors";
import { Elementary } from "./elementary";
import { Mutability } from "../types/ast";
import { FunctionAbiEntry } from "../types/abi";

export namespace Values {
  /*
   * SECTION 1: Generic types for values in general (including errors).
   */

  //This is the overall Result type.  It may encode an actual value or an error.
  export type Result =
    | ElementaryResult
    | ArrayResult
    | MappingResult
    | StructResult
    | TupleResult
    | MagicResult
    | EnumResult
    | ContractResult
    | FunctionExternalResult
    | FunctionInternalResult;
  //for when you want an actual value
  export type Value =
    | ElementaryValue
    | ArrayValue
    | MappingValue
    | StructValue
    | TupleValue
    | MagicValue
    | EnumValue
    | ContractValue
    | FunctionExternalValue
    | FunctionInternalValue;

  /*
   * SECTION 2: Elementary values
   */

  //NOTE: for technical reasons, the actual Value type definitions have been moved
  //to elementary.ts, sorry!  see there for elementary Values; this part just re-exports
  //those (and defines the Result types)

  //overall groupings
  export type ElementaryResult =
    | UintResult
    | IntResult
    | BoolResult
    | BytesResult
    | AddressResult
    | StringResult
    | FixedResult
    | UfixedResult;
  export type BytesResult = BytesStaticResult | BytesDynamicResult;

  export type ElementaryValue = Elementary.ElementaryValue;
  export type BytesValue = Elementary.BytesValue;

  //integers
  export type UintResult = UintValue | Errors.UintErrorResult;
  export type UintValue = Elementary.UintValue;

  export type IntResult = IntValue | Errors.IntErrorResult;
  export type IntValue = Elementary.IntValue;

  //bools
  export type BoolResult = BoolValue | Errors.BoolErrorResult;
  export type BoolValue = Elementary.BoolValue;

  //bytes (static & dynaic)
  export type BytesStaticResult =
    | BytesStaticValue
    | Errors.BytesStaticErrorResult;
  export type BytesStaticValue = Elementary.BytesStaticValue;

  export type BytesDynamicResult =
    | BytesDynamicValue
    | Errors.BytesDynamicErrorResult;
  export type BytesDynamicValue = Elementary.BytesDynamicValue;

  //addresses
  export type AddressResult = AddressValue | Errors.AddressErrorResult;
  export type AddressValue = Elementary.AddressValue;

  //strings & their info
  export type StringResult = StringValue | Errors.StringErrorResult;
  export type StringValue = Elementary.StringValue;

  export type StringValueInfo = Elementary.StringValueInfo;
  export type StringValueInfoValid = Elementary.StringValueInfoValid;
  export type StringValueInfoMalformed = Elementary.StringValueInfoMalformed;

  //fixed & ufixed
  export type FixedResult = FixedValue | Errors.FixedErrorResult;
  export type FixedValue = Elementary.FixedValue;

  export type UfixedResult = UfixedValue | Errors.UfixedErrorResult;
  export type UfixedValue = Elementary.UfixedValue;

  /*
   * SECTION 3: CONTAINER TYPES (including magic)
   */

  //Arrays
  export type ArrayResult = ArrayValue | Errors.ArrayErrorResult;

  export interface ArrayValue {
    type: Types.ArrayType;
    kind: "value";
    reference?: number; //will be used in the future for circular values
    value: Result[];
  }

  //Mappings
  export type MappingResult = MappingValue | Errors.MappingErrorResult;

  export interface MappingValue {
    type: Types.MappingType;
    kind: "value";
    //note that since mappings live in storage, a circular
    //mapping is impossible
    value: KeyValuePair[]; //order is irrelevant
    //note that key is not allowed to be an error!
  }

  export interface KeyValuePair {
    key: ElementaryValue; //note must be a value, not an error!
    value: Result;
  }

  //Structs
  export type StructResult = StructValue | Errors.StructErrorResult;

  export interface StructValue {
    type: Types.StructType;
    kind: "value";
    reference?: number; //will be used in the future for circular values
    value: NameValuePair[]; //these should be stored in order!
  }

  export interface NameValuePair {
    name: string;
    value: Result;
  }

  //Tuples
  export type TupleResult = TupleValue | Errors.TupleErrorResult;

  export interface TupleValue {
    type: Types.TupleType;
    kind: "value";
    value: OptionallyNamedValue[];
  }

  export interface OptionallyNamedValue {
    name?: string;
    value: Result;
  }

  //Magic variables
  export type MagicResult = MagicValue | Errors.MagicErrorResult;

  export interface MagicValue {
    type: Types.MagicType;
    kind: "value";
    //a magic variable can't be circular, duh!
    value: {
      [field: string]: Result;
    };
  }

  /*
   * SECTION 4: ENUMS
   * (they didn't fit anywhere else :P )
   */

  //Enums
  export type EnumResult = EnumValue | Errors.EnumErrorResult;

  export interface EnumValue {
    type: Types.EnumType;
    kind: "value";
    value: {
      name: string;
      numericAsBN: BN;
    };
  }

  /*
   * SECTION 5: CONTRACTS
   */

  //Contracts
  export type ContractResult = ContractValue | Errors.ContractErrorResult;

  //Contract values have a special new type as their value: ContractValueInfo.
  export interface ContractValue {
    type: Types.ContractType;
    kind: "value";
    value: ContractValueInfo;
  }

  //There are two types -- one for contracts whose class we can identify, and one
  //for when we can't identify the class.
  export type ContractValueInfo =
    | ContractValueInfoKnown
    | ContractValueInfoUnknown;

  //when we can identify the class
  export interface ContractValueInfoKnown {
    kind: "known";
    address: string; //should be formatted as address
    //NOT an AddressResult, note
    rawAddress?: string;
    class: Types.ContractType;
    //may have more optional members defined later, but I'll leave these out for now
  }

  //when we can't
  export interface ContractValueInfoUnknown {
    kind: "unknown";
    address: string; //should be formatted as address
    //NOT an AddressResult, note
    rawAddress?: string;
  }

  /*
   * SECTION 6: External functions
   */

  //external functions
  export type FunctionExternalResult =
    | FunctionExternalValue
    | Errors.FunctionExternalErrorResult;

  export interface FunctionExternalValue {
    type: Types.FunctionExternalType;
    kind: "value";
    value: FunctionExternalValueInfo;
  }

  //External function values come in 3 types:
  export type FunctionExternalValueInfo =
    | FunctionExternalValueInfoKnown //known function of known class
    | FunctionExternalValueInfoInvalid //known class, but can't locate function
    | FunctionExternalValueInfoUnknown; //can't determine class

  //known function of known class
  export interface FunctionExternalValueInfoKnown {
    kind: "known";
    contract: ContractValueInfoKnown;
    selector: string; //formatted as a bytes4
    abi: FunctionAbiEntry;
    //may have more optional fields added later, I'll leave these out for now
  }

  //known class but can't locate function
  export interface FunctionExternalValueInfoInvalid {
    kind: "invalid";
    contract: ContractValueInfoKnown;
    selector: string; //formatted as a bytes4
  }

  //can't even locate class
  export interface FunctionExternalValueInfoUnknown {
    kind: "unknown";
    contract: ContractValueInfoUnknown;
    selector: string; //formatted as a bytes4
  }

  /*
   * SECTION 7: INTERNAL FUNCTIONS
   */

  //Internal functions
  export type FunctionInternalResult =
    | FunctionInternalValue
    | Errors.FunctionInternalErrorResult;

  export interface FunctionInternalValue {
    type: Types.FunctionInternalType;
    kind: "value";
    value: FunctionInternalValueInfo;
  }

  //these also come in 3 types
  export type FunctionInternalValueInfo =
    | FunctionInternalValueInfoKnown //actual function
    | FunctionInternalValueInfoException //default value
    | FunctionInternalValueInfoUnknown; //decoding not supported in this context

  //actual function
  export interface FunctionInternalValueInfoKnown {
    kind: "function";
    context: Types.ContractType;
    deployedProgramCounter: number;
    constructorProgramCounter: number;
    name: string;
    definedIn: Types.ContractType;
    mutability?: Mutability;
    //may have more optional fields added later
  }

  //default value
  export interface FunctionInternalValueInfoException {
    kind: "exception";
    context: Types.ContractType;
    deployedProgramCounter: number;
    constructorProgramCounter: number;
  }

  //value returned to indicate that decoding is not supported outside the debugger
  export interface FunctionInternalValueInfoUnknown {
    kind: "unknown";
    context: Types.ContractType;
    deployedProgramCounter: number;
    constructorProgramCounter: number;
  }
=======
import * as Types from "./types";
import * as Errors from "./errors";
import {
  ElementaryValue,
  UintValue,
  IntValue,
  BoolValue,
  BytesStaticValue,
  BytesDynamicValue,
  AddressValue,
  StringValue,
  FixedValue,
  UfixedValue
} from "./elementary";
import * as Common from "@truffle/codec/common";
import * as Abi from "@truffle/codec/abi/types";

export * from "./elementary";

/*
 * SECTION 1: Generic types for values in neneral (including errors).
 */

/**
 * This is the overall Result type.  It may encode an actual value or an error.
 *
 * @Category General categories
 */
export type Result =
  | ElementaryResult
  | ArrayResult
  | MappingResult
  | StructResult
  | TupleResult
  | MagicResult
  | EnumResult
  | ContractResult
  | FunctionExternalResult
  | FunctionInternalResult;
/**
 * An actual value, not an error (although if a container type it may contain errors!)
 *
 * @Category General categories
 */
export type Value =
  | ElementaryValue
  | ArrayValue
  | MappingValue
  | StructValue
  | TupleValue
  | MagicValue
  | EnumValue
  | ContractValue
  | FunctionExternalValue
  | FunctionInternalValue;

/*
 * SECTION 2: Elementary values
 */

//NOTE: for technical reasons, the actual Value type definitions have been moved
//to elementary.ts, sorry!  see there for elementary Values; this part just re-exports
//those (and defines the Result types)

/**
 * An elementary value or error
 *
 * @Category General categories
 */
export type ElementaryResult =
  | UintResult
  | IntResult
  | BoolResult
  | BytesResult
  | AddressResult
  | StringResult
  | FixedResult
  | UfixedResult;
/**
 * A bytestring value or error (static or dynamic)
 *
 * @Category Elementary types
 */
export type BytesResult = BytesStaticResult | BytesDynamicResult;

/**
 * An unsigned integer value or error
 *
 * @Category Elementary types
 */
export type UintResult = UintValue | Errors.UintErrorResult;

/**
 * A signed integer value or error
 *
 * @Category Elementary types
 */
export type IntResult = IntValue | Errors.IntErrorResult;

/**
 * A boolean value or error
 *
 * @Category Elementary types
 */
export type BoolResult = BoolValue | Errors.BoolErrorResult;

/**
 * A bytestring value or error (static-length)
 *
 * @Category Elementary types
 */
export type BytesStaticResult =
  | BytesStaticValue
  | Errors.BytesStaticErrorResult;

/**
 * A bytestring value or error (dynamic-length)
 *
 * @Category Elementary types
 */
export type BytesDynamicResult =
  | BytesDynamicValue
  | Errors.BytesDynamicErrorResult;

/**
 * An address value or error
 *
 * @Category Elementary types
 */
export type AddressResult = AddressValue | Errors.AddressErrorResult;

/**
 * A string value or error
 *
 * @Category Elementary types
 */
export type StringResult = StringValue | Errors.StringErrorResult;

/**
 * A signed fixed-point value or error
 *
 * @Category Elementary types
 */
export type FixedResult = FixedValue | Errors.FixedErrorResult;

/**
 * An unsigned fixed-point value or error
 *
 * @Category Elementary types
 */
export type UfixedResult = UfixedValue | Errors.UfixedErrorResult;

/*
 * SECTION 3: CONTAINER TYPES (including magic)
 */

/**
 * An array value or error
 *
 * @Category Container types
 */
export type ArrayResult = ArrayValue | Errors.ArrayErrorResult;

/**
 * An array value (may contain errors!)
 *
 * @Category Container types
 */
export interface ArrayValue {
  type: Types.ArrayType;
  kind: "value";
  /**
   * will be used in the future for circular vales
   */
  reference?: number;
  value: Result[];
}

/**
 * A mapping value or error
 *
 * @Category Container types
 */
export type MappingResult = MappingValue | Errors.MappingErrorResult;

/**
 * A mapping value (may contain errors!)
 *
 * @Category Container types
 */
export interface MappingValue {
  type: Types.MappingType;
  kind: "value";
  //note that since mappings live in storage, a circular
  //mapping is impossible
  /**
   * order is irrelevant; also note keys must be values, not errors
   */
  value: KeyValuePair[];
}

export interface KeyValuePair {
  key: ElementaryValue; //note must be a value, not an error!
  value: Result;
}

/**
 * A struct value or error
 *
 * @Category Container types
 */
export type StructResult = StructValue | Errors.StructErrorResult;

/**
 * A struct value (may contain errors!)
 *
 * @Category Container types
 */
export interface StructValue {
  type: Types.StructType;
  kind: "value";
  /**
   * will be used in the future for circular vales
   */
  reference?: number;
  /**
   * these must be stored in order!
   * moreover, any mappings *must* be included, even
   * if this is a memory struct (such mappings will be empty)
   */
  value: NameValuePair[];
}

export interface NameValuePair {
  name: string;
  value: Result;
}

/**
 * A tuple value or error
 *
 * @Category Container types
 */
export type TupleResult = TupleValue | Errors.TupleErrorResult;

/**
 * A tuple value (may contain errors!)
 *
 * @Category Container types
 */
export interface TupleValue {
  type: Types.TupleType;
  kind: "value";
  value: OptionallyNamedValue[];
}

export interface OptionallyNamedValue {
  name?: string;
  value: Result;
}

/**
 * A magic variable's value (or error)
 *
 * @Category Special container types
 */
export type MagicResult = MagicValue | Errors.MagicErrorResult;

/**
 * A magic variable's value (may contain errors?)
 *
 * @Category Special container types
 */
export interface MagicValue {
  type: Types.MagicType;
  kind: "value";
  //a magic variable can't be circular, duh!
  value: {
    [field: string]: Result;
  };
}

/*
 * SECTION 4: ENUMS
 * (they didn't fit anywhere else :P )
 */

/**
 * An enum value or error
 *
 * @Category Other user-defined types
 */
export type EnumResult = EnumValue | Errors.EnumErrorResult;

/**
 * An enum value
 *
 * @Category Other user-defined types
 */
export interface EnumValue {
  type: Types.EnumType;
  kind: "value";
  value: {
    name: string;
    /**
     * the numeric value of the enum
     */
    numericAsBN: BN;
  };
}

/*
 * SECTION 5: CONTRACTS
 */

/**
 * A contract value or error
 *
 * @Category Other user-defined types
 */
export type ContractResult = ContractValue | Errors.ContractErrorResult;

/**
 * A contract value; see [[ContractValueInfo]] for more detail
 *
 * @Category Other user-defined types
 */
export interface ContractValue {
  type: Types.ContractType;
  kind: "value";
  value: ContractValueInfo;
}

/**
 * There are two types -- one for contracts whose class we can identify, and one
 * for when we can't identify the class.
 *
 * @Category Other user-defined types
 */
export type ContractValueInfo =
  | ContractValueInfoKnown
  | ContractValueInfoUnknown;

/**
 * This type of ContractValueInfo is used when we can identify the class.
 *
 * @Category Other user-defined types
 */
export interface ContractValueInfoKnown {
  kind: "known";
  /**
   * formatted as address (leading "0x", checksum-cased);
   * note that this is not an AddressResult!
   */
  address: string;
  /**
   * this is just a hexstring; no checksum (also may have padding beforehand)
   */
  rawAddress?: string;
  class: Types.ContractType;
  //may have more optional members defined later, but I'll leave these out for now
}

/**
 * This type of ContractValueInfo is used when we can't identify the class.
 *
 * @Category Other user-defined types
 */
export interface ContractValueInfoUnknown {
  kind: "unknown";
  /**
   * formatted as address (leading "0x", checksum-cased);
   * note that this is not an AddressResult!
   */
  address: string;
  /**
   * this is just a hexstring; no checksum (also may have padding beforehand)
   */
  rawAddress?: string;
}

/*
 * SECTION 6: External functions
 */

/**
 * An external function pointer value or error
 *
 * @Category Function types
 */
export type FunctionExternalResult =
  | FunctionExternalValue
  | Errors.FunctionExternalErrorResult;

/**
 * An external function pointer value; see [[FunctionExternalValueInfo]] for more detail
 *
 * @Category Function types
 */
export interface FunctionExternalValue {
  type: Types.FunctionExternalType;
  kind: "value";
  value: FunctionExternalValueInfo;
}

/**
 * External function values come in 3 types:
 * 1. known function of known class
 * 2. known class, but can't locate function
 * 3. can't determine class
 *
 * @Category Function types
 */
export type FunctionExternalValueInfo =
  | FunctionExternalValueInfoKnown //known function of known class
  | FunctionExternalValueInfoInvalid //known class, but can't locate function
  | FunctionExternalValueInfoUnknown; //can't determine class

/**
 * This type of FunctionExternalValueInfo is used for a known function of a known class.
 *
 * @Category Function types
 */
export interface FunctionExternalValueInfoKnown {
  kind: "known";
  contract: ContractValueInfoKnown;
  /**
   * formatted as a hex string
   */
  selector: string;
  abi: Abi.FunctionAbiEntry;
  //may have more optional fields added later, I'll leave these out for now
}

/**
 * This type of FunctionExternalValueInfo is used when we can identify the class but can't locate the function.
 *
 * @Category Function types
 */
export interface FunctionExternalValueInfoInvalid {
  kind: "invalid";
  contract: ContractValueInfoKnown;
  /**
   * formatted as a hex string
   */
  selector: string;
}

/**
 * This type of FunctionExternalValueInfo is used when we can't even locate the class.
 *
 * @Category Function types
 */
export interface FunctionExternalValueInfoUnknown {
  kind: "unknown";
  contract: ContractValueInfoUnknown;
  /**
   * formatted as a hex string
   */
  selector: string;
}

/*
 * SECTION 7: INTERNAL FUNCTIONS
 */

/**
 * An internal function pointer value or error
 *
 * @Category Function types
 */
export type FunctionInternalResult =
  | FunctionInternalValue
  | Errors.FunctionInternalErrorResult;

/**
 * An internal function pointer value; see [[FunctionInternalValueInfo]] for more detail
 *
 * @Category Function types
 */
export interface FunctionInternalValue {
  type: Types.FunctionInternalType;
  kind: "value";
  value: FunctionInternalValueInfo;
}

/**
 * Internal functions come in three types:
 * 1. An actual function,
 * 2. A default value,
 * 3. A special value to indicate that decoding internal functions isn't supported in this context.
 *
 * @Category Function types
 */
export type FunctionInternalValueInfo =
  | FunctionInternalValueInfoKnown //actual function
  | FunctionInternalValueInfoException //default value
  | FunctionInternalValueInfoUnknown; //decoding not supported in this context

/**
 * This type of FunctionInternalValueInfo is used for an actual internal function.
 *
 * @Category Function types
 */
export interface FunctionInternalValueInfoKnown {
  kind: "function";
  context: Types.ContractType;
  deployedProgramCounter: number;
  constructorProgramCounter: number;
  name: string;
  definedIn: Types.ContractType;
  mutability?: Common.Mutability;
  //may have more optional fields added later
}

/**
 * A default value -- internal functions have two default values
 * depending on whether they live in storage or elsewhere.
 * In storage the default value is 0 for both program counters.
 * Elsewhere they're both nonzero.
 *
 * @Category Function types
 */
export interface FunctionInternalValueInfoException {
  kind: "exception";
  context: Types.ContractType;
  deployedProgramCounter: number;
  constructorProgramCounter: number;
}

/**
 * This type is used when decoding internal functions from the high-level
 * decoding interface, which presently doesn't support detailed decoding of
 * internal functions.  (The debugger, however, supports it!  You can get this
 * detailed information in the debugger!)  You'll still get the program counter
 * values, but further information will be absent.  Note you'll get this even
 * if really it should decode to an error, because the decoding interface
 * doesn't have the information to determine that it's an error.
 *
 * @Category Function types
 */
export interface FunctionInternalValueInfoUnknown {
  kind: "unknown";
  context: Types.ContractType;
  deployedProgramCounter: number;
  constructorProgramCounter: number;
>>>>>>> 849f9fdf
}<|MERGE_RESOLUTION|>--- conflicted
+++ resolved
@@ -11,327 +11,6 @@
 //future.
 
 import BN from "bn.js";
-<<<<<<< HEAD
-import { Types } from "./types";
-import { Errors } from "./errors";
-import { Elementary } from "./elementary";
-import { Mutability } from "../types/ast";
-import { FunctionAbiEntry } from "../types/abi";
-
-export namespace Values {
-  /*
-   * SECTION 1: Generic types for values in general (including errors).
-   */
-
-  //This is the overall Result type.  It may encode an actual value or an error.
-  export type Result =
-    | ElementaryResult
-    | ArrayResult
-    | MappingResult
-    | StructResult
-    | TupleResult
-    | MagicResult
-    | EnumResult
-    | ContractResult
-    | FunctionExternalResult
-    | FunctionInternalResult;
-  //for when you want an actual value
-  export type Value =
-    | ElementaryValue
-    | ArrayValue
-    | MappingValue
-    | StructValue
-    | TupleValue
-    | MagicValue
-    | EnumValue
-    | ContractValue
-    | FunctionExternalValue
-    | FunctionInternalValue;
-
-  /*
-   * SECTION 2: Elementary values
-   */
-
-  //NOTE: for technical reasons, the actual Value type definitions have been moved
-  //to elementary.ts, sorry!  see there for elementary Values; this part just re-exports
-  //those (and defines the Result types)
-
-  //overall groupings
-  export type ElementaryResult =
-    | UintResult
-    | IntResult
-    | BoolResult
-    | BytesResult
-    | AddressResult
-    | StringResult
-    | FixedResult
-    | UfixedResult;
-  export type BytesResult = BytesStaticResult | BytesDynamicResult;
-
-  export type ElementaryValue = Elementary.ElementaryValue;
-  export type BytesValue = Elementary.BytesValue;
-
-  //integers
-  export type UintResult = UintValue | Errors.UintErrorResult;
-  export type UintValue = Elementary.UintValue;
-
-  export type IntResult = IntValue | Errors.IntErrorResult;
-  export type IntValue = Elementary.IntValue;
-
-  //bools
-  export type BoolResult = BoolValue | Errors.BoolErrorResult;
-  export type BoolValue = Elementary.BoolValue;
-
-  //bytes (static & dynaic)
-  export type BytesStaticResult =
-    | BytesStaticValue
-    | Errors.BytesStaticErrorResult;
-  export type BytesStaticValue = Elementary.BytesStaticValue;
-
-  export type BytesDynamicResult =
-    | BytesDynamicValue
-    | Errors.BytesDynamicErrorResult;
-  export type BytesDynamicValue = Elementary.BytesDynamicValue;
-
-  //addresses
-  export type AddressResult = AddressValue | Errors.AddressErrorResult;
-  export type AddressValue = Elementary.AddressValue;
-
-  //strings & their info
-  export type StringResult = StringValue | Errors.StringErrorResult;
-  export type StringValue = Elementary.StringValue;
-
-  export type StringValueInfo = Elementary.StringValueInfo;
-  export type StringValueInfoValid = Elementary.StringValueInfoValid;
-  export type StringValueInfoMalformed = Elementary.StringValueInfoMalformed;
-
-  //fixed & ufixed
-  export type FixedResult = FixedValue | Errors.FixedErrorResult;
-  export type FixedValue = Elementary.FixedValue;
-
-  export type UfixedResult = UfixedValue | Errors.UfixedErrorResult;
-  export type UfixedValue = Elementary.UfixedValue;
-
-  /*
-   * SECTION 3: CONTAINER TYPES (including magic)
-   */
-
-  //Arrays
-  export type ArrayResult = ArrayValue | Errors.ArrayErrorResult;
-
-  export interface ArrayValue {
-    type: Types.ArrayType;
-    kind: "value";
-    reference?: number; //will be used in the future for circular values
-    value: Result[];
-  }
-
-  //Mappings
-  export type MappingResult = MappingValue | Errors.MappingErrorResult;
-
-  export interface MappingValue {
-    type: Types.MappingType;
-    kind: "value";
-    //note that since mappings live in storage, a circular
-    //mapping is impossible
-    value: KeyValuePair[]; //order is irrelevant
-    //note that key is not allowed to be an error!
-  }
-
-  export interface KeyValuePair {
-    key: ElementaryValue; //note must be a value, not an error!
-    value: Result;
-  }
-
-  //Structs
-  export type StructResult = StructValue | Errors.StructErrorResult;
-
-  export interface StructValue {
-    type: Types.StructType;
-    kind: "value";
-    reference?: number; //will be used in the future for circular values
-    value: NameValuePair[]; //these should be stored in order!
-  }
-
-  export interface NameValuePair {
-    name: string;
-    value: Result;
-  }
-
-  //Tuples
-  export type TupleResult = TupleValue | Errors.TupleErrorResult;
-
-  export interface TupleValue {
-    type: Types.TupleType;
-    kind: "value";
-    value: OptionallyNamedValue[];
-  }
-
-  export interface OptionallyNamedValue {
-    name?: string;
-    value: Result;
-  }
-
-  //Magic variables
-  export type MagicResult = MagicValue | Errors.MagicErrorResult;
-
-  export interface MagicValue {
-    type: Types.MagicType;
-    kind: "value";
-    //a magic variable can't be circular, duh!
-    value: {
-      [field: string]: Result;
-    };
-  }
-
-  /*
-   * SECTION 4: ENUMS
-   * (they didn't fit anywhere else :P )
-   */
-
-  //Enums
-  export type EnumResult = EnumValue | Errors.EnumErrorResult;
-
-  export interface EnumValue {
-    type: Types.EnumType;
-    kind: "value";
-    value: {
-      name: string;
-      numericAsBN: BN;
-    };
-  }
-
-  /*
-   * SECTION 5: CONTRACTS
-   */
-
-  //Contracts
-  export type ContractResult = ContractValue | Errors.ContractErrorResult;
-
-  //Contract values have a special new type as their value: ContractValueInfo.
-  export interface ContractValue {
-    type: Types.ContractType;
-    kind: "value";
-    value: ContractValueInfo;
-  }
-
-  //There are two types -- one for contracts whose class we can identify, and one
-  //for when we can't identify the class.
-  export type ContractValueInfo =
-    | ContractValueInfoKnown
-    | ContractValueInfoUnknown;
-
-  //when we can identify the class
-  export interface ContractValueInfoKnown {
-    kind: "known";
-    address: string; //should be formatted as address
-    //NOT an AddressResult, note
-    rawAddress?: string;
-    class: Types.ContractType;
-    //may have more optional members defined later, but I'll leave these out for now
-  }
-
-  //when we can't
-  export interface ContractValueInfoUnknown {
-    kind: "unknown";
-    address: string; //should be formatted as address
-    //NOT an AddressResult, note
-    rawAddress?: string;
-  }
-
-  /*
-   * SECTION 6: External functions
-   */
-
-  //external functions
-  export type FunctionExternalResult =
-    | FunctionExternalValue
-    | Errors.FunctionExternalErrorResult;
-
-  export interface FunctionExternalValue {
-    type: Types.FunctionExternalType;
-    kind: "value";
-    value: FunctionExternalValueInfo;
-  }
-
-  //External function values come in 3 types:
-  export type FunctionExternalValueInfo =
-    | FunctionExternalValueInfoKnown //known function of known class
-    | FunctionExternalValueInfoInvalid //known class, but can't locate function
-    | FunctionExternalValueInfoUnknown; //can't determine class
-
-  //known function of known class
-  export interface FunctionExternalValueInfoKnown {
-    kind: "known";
-    contract: ContractValueInfoKnown;
-    selector: string; //formatted as a bytes4
-    abi: FunctionAbiEntry;
-    //may have more optional fields added later, I'll leave these out for now
-  }
-
-  //known class but can't locate function
-  export interface FunctionExternalValueInfoInvalid {
-    kind: "invalid";
-    contract: ContractValueInfoKnown;
-    selector: string; //formatted as a bytes4
-  }
-
-  //can't even locate class
-  export interface FunctionExternalValueInfoUnknown {
-    kind: "unknown";
-    contract: ContractValueInfoUnknown;
-    selector: string; //formatted as a bytes4
-  }
-
-  /*
-   * SECTION 7: INTERNAL FUNCTIONS
-   */
-
-  //Internal functions
-  export type FunctionInternalResult =
-    | FunctionInternalValue
-    | Errors.FunctionInternalErrorResult;
-
-  export interface FunctionInternalValue {
-    type: Types.FunctionInternalType;
-    kind: "value";
-    value: FunctionInternalValueInfo;
-  }
-
-  //these also come in 3 types
-  export type FunctionInternalValueInfo =
-    | FunctionInternalValueInfoKnown //actual function
-    | FunctionInternalValueInfoException //default value
-    | FunctionInternalValueInfoUnknown; //decoding not supported in this context
-
-  //actual function
-  export interface FunctionInternalValueInfoKnown {
-    kind: "function";
-    context: Types.ContractType;
-    deployedProgramCounter: number;
-    constructorProgramCounter: number;
-    name: string;
-    definedIn: Types.ContractType;
-    mutability?: Mutability;
-    //may have more optional fields added later
-  }
-
-  //default value
-  export interface FunctionInternalValueInfoException {
-    kind: "exception";
-    context: Types.ContractType;
-    deployedProgramCounter: number;
-    constructorProgramCounter: number;
-  }
-
-  //value returned to indicate that decoding is not supported outside the debugger
-  export interface FunctionInternalValueInfoUnknown {
-    kind: "unknown";
-    context: Types.ContractType;
-    deployedProgramCounter: number;
-    constructorProgramCounter: number;
-  }
-=======
 import * as Types from "./types";
 import * as Errors from "./errors";
 import {
@@ -878,5 +557,4 @@
   context: Types.ContractType;
   deployedProgramCounter: number;
   constructorProgramCounter: number;
->>>>>>> 849f9fdf
 }
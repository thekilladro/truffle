--- conflicted
+++ resolved
@@ -15,9 +15,13 @@
 //that might change in the future.
 
 import BN from "bn.js";
-<<<<<<< HEAD
-import * as Ast from "../types/ast";
-
+import { ContractKind, Location, Mutability } from "@truffle/codec/common";
+
+/**
+ * Object representing a type
+ *
+ * @Category General categories
+ */
 export type Type =
   | UintType
   | IntType
@@ -35,33 +39,6 @@
   | ContractType
   | MagicType
   | TupleType;
-=======
->>>>>>> c433e1bd
-
-import { ContractKind, Location, Mutability } from "@truffle/codec/common";
-
-/**
- * Object representing a type
- *
- * @Category General categories
- */
-export type Type =
-  | UintType
-  | IntType
-  | BoolType
-  | BytesType
-  | AddressType
-  | FixedType
-  | UfixedType
-  | StringType
-  | ArrayType
-  | MappingType
-  | FunctionType
-  | StructType
-  | EnumType
-  | ContractType
-  | MagicType
-  | TupleType;
 
 /**
  * Type of an unsigned integer
@@ -224,14 +201,11 @@
   typeHint?: string;
 }
 
-<<<<<<< HEAD
-=======
 /**
  * Type of an elementary value
  *
  * @Category General categories
  */
->>>>>>> c433e1bd
 export type ElementaryType =
   | UintType
   | IntType
@@ -242,14 +216,11 @@
   | AddressType
   | StringType;
 
-<<<<<<< HEAD
-=======
 /**
  * Type of a mapping
  *
  * @Category Container types
  */
->>>>>>> c433e1bd
 export interface MappingType {
   typeClass: "mapping";
   keyType: ElementaryType;
@@ -278,26 +249,20 @@
   //we do not presently support bound functions
 }
 
-<<<<<<< HEAD
-=======
 /**
  * Type of an external function pointer
  *
  * @Category Function types
  */
->>>>>>> c433e1bd
 export type FunctionExternalType =
   | FunctionExternalTypeSpecific
   | FunctionExternalTypeGeneral;
 
-<<<<<<< HEAD
-=======
 /**
  * Type of an external function pointer (full Solidity type)
  *
  * @Category Function types
  */
->>>>>>> c433e1bd
 export interface FunctionExternalTypeSpecific {
   typeClass: "function";
   visibility: "external";
@@ -327,22 +292,17 @@
  * @Category General categories
  */
 export type ContractDefinedType = StructTypeLocal | EnumTypeLocal;
-<<<<<<< HEAD
-=======
 /**
  * User-defined types
  *
  * @Category General categories
  */
->>>>>>> c433e1bd
 export type UserDefinedType =
   | ContractDefinedType
   | ContractTypeNative
   | StructTypeGlobal
   | EnumTypeGlobal;
 
-<<<<<<< HEAD
-=======
 /**
  * Type of a struct
  *
@@ -351,7 +311,6 @@
  *
  * @Category Container types
  */
->>>>>>> c433e1bd
 export type StructType = StructTypeLocal | StructTypeGlobal;
 
 export interface NameTypePair {
@@ -536,14 +495,11 @@
   //may have more optional fields defined in the future
 }
 
-<<<<<<< HEAD
-=======
 /**
  * Reference types
  *
  * @Category General categories
  */
->>>>>>> c433e1bd
 export type ReferenceType =
   | ArrayType
   | MappingType
@@ -553,8 +509,6 @@
 
 export interface TypesById {
   [id: string]: UserDefinedType;
-<<<<<<< HEAD
-=======
 }
 
 function isUserDefinedType(anyType: Type): anyType is UserDefinedType {
@@ -755,5 +709,4 @@
 ): anyType is ContractDefinedType {
   const contractDefinedTypes = ["enum", "struct"];
   return contractDefinedTypes.includes(anyType.typeClass);
->>>>>>> c433e1bd
 }
--- conflicted
+++ resolved
@@ -8,185 +8,6 @@
 //wrap it in a DecodingError.
 
 import BN from "bn.js";
-<<<<<<< HEAD
-import { Types } from "./types";
-import { AstDefinition } from "../types/ast";
-import { Range } from "../types/storage";
-
-export namespace Errors {
-  /*
-   * SECTION 1: Generic types for values in general (including errors).
-   */
-
-  export type ErrorResult =
-    | ElementaryErrorResult
-    | ArrayErrorResult
-    | MappingErrorResult
-    | StructErrorResult
-    | MagicErrorResult
-    | TupleErrorResult
-    | EnumErrorResult
-    | ContractErrorResult
-    | FunctionExternalErrorResult
-    | FunctionInternalErrorResult;
-
-  export type DecoderError =
-    | GenericError
-    | UintError
-    | IntError
-    | BoolError
-    | BytesStaticError
-    | BytesDynamicError
-    | AddressError
-    | StringError
-    | FixedError
-    | UfixedError
-    | ArrayError
-    | MappingError
-    | StructError
-    | MagicError
-    | TupleError
-    | EnumError
-    | ContractError
-    | FunctionExternalError
-    | FunctionInternalError
-    | InternalUseError;
-
-  /*
-   * SECTION 2: Elementary values
-   */
-
-  export type ElementaryErrorResult =
-    | UintErrorResult
-    | IntErrorResult
-    | BoolErrorResult
-    | BytesErrorResult
-    | AddressErrorResult
-    | StringErrorResult
-    | FixedErrorResult
-    | UfixedErrorResult;
-  export type BytesErrorResult =
-    | BytesStaticErrorResult
-    | BytesDynamicErrorResult;
-
-  //Uints
-  export interface UintErrorResult {
-    type: Types.UintType;
-    kind: "error";
-    error: GenericError | UintError;
-  }
-
-  export type UintError = UintPaddingError;
-
-  export interface UintPaddingError {
-    raw: string; //hex string
-    kind: "UintPaddingError";
-  }
-
-  //Ints
-  export interface IntErrorResult {
-    type: Types.IntType;
-    kind: "error";
-    error: GenericError | IntError;
-  }
-
-  export type IntError = IntPaddingError;
-
-  export interface IntPaddingError {
-    raw: string; //hex string
-    kind: "IntPaddingError";
-  }
-
-  //Bools
-  export interface BoolErrorResult {
-    type: Types.BoolType;
-    kind: "error";
-    error: GenericError | BoolError;
-  }
-
-  export type BoolError = BoolOutOfRangeError;
-
-  export interface BoolOutOfRangeError {
-    rawAsBN: BN;
-    kind: "BoolOutOfRangeError";
-  }
-
-  //bytes (static)
-  export interface BytesStaticErrorResult {
-    type: Types.BytesTypeStatic;
-    kind: "error";
-    error: GenericError | BytesStaticError;
-  }
-
-  export type BytesStaticError = BytesPaddingError;
-
-  export interface BytesPaddingError {
-    raw: string; //should be hex string
-    kind: "BytesPaddingError";
-  }
-
-  //bytes (dynamic)
-  export interface BytesDynamicErrorResult {
-    type: Types.BytesTypeDynamic;
-    kind: "error";
-    error: GenericError | BytesDynamicError;
-  }
-
-  export type BytesDynamicError = DynamicDataImplementationError;
-
-  //addresses
-  export interface AddressErrorResult {
-    type: Types.AddressType;
-    kind: "error";
-    error: GenericError | AddressError;
-  }
-
-  export type AddressError = AddressPaddingError;
-
-  export interface AddressPaddingError {
-    raw: string; //should be hex string
-    kind: "AddressPaddingError";
-  }
-
-  //strings
-  export interface StringErrorResult {
-    type: Types.StringType;
-    kind: "error";
-    error: GenericError | StringError;
-  }
-
-  export type StringError = DynamicDataImplementationError;
-
-  //Fixed & Ufixed
-  export interface FixedErrorResult {
-    type: Types.FixedType;
-    kind: "error";
-    error: GenericError | FixedError;
-  }
-  export interface UfixedErrorResult {
-    type: Types.UfixedType;
-    kind: "error";
-    error: GenericError | UfixedError;
-  }
-
-  export type FixedError = FixedPaddingError;
-
-  export interface FixedPaddingError {
-    raw: string; //hex string
-    kind: "FixedPaddingError";
-  }
-
-  export type UfixedError = UfixedPaddingError;
-
-  export interface UfixedPaddingError {
-    raw: string; //hex string
-    kind: "UfixedPaddingError";
-  }
-
-  /*
-   * SECTION 3: CONTAINER TYPES (including magic)
-   * none of these have type-specific errors
-=======
 import * as Types from "./types";
 import * as Ast from "@truffle/codec/ast";
 import * as Storage from "@truffle/codec/storage/types";
@@ -380,7 +201,6 @@
 export interface BytesPaddingError {
   /**
    * hex string
->>>>>>> 849f9fdf
    */
   raw: string;
   kind: "BytesPaddingError";
@@ -510,158 +330,6 @@
   /**
    * hex string
    */
-<<<<<<< HEAD
-
-  //external functions
-  export interface FunctionExternalErrorResult {
-    type: Types.FunctionExternalType;
-    kind: "error";
-    error: GenericError | FunctionExternalError;
-  }
-
-  export type FunctionExternalError =
-    | FunctionExternalNonStackPaddingError
-    | FunctionExternalStackPaddingError;
-
-  export interface FunctionExternalNonStackPaddingError {
-    raw: string; //should be hex string
-    kind: "FunctionExternalNonStackPaddingError";
-  }
-
-  export interface FunctionExternalStackPaddingError {
-    rawAddress: string;
-    rawSelector: string;
-    kind: "FunctionExternalStackPaddingError";
-  }
-
-  /*
-   * SECTION 7: INTERNAL FUNCTIONS
-   */
-
-  //Internal functions
-  export interface FunctionInternalErrorResult {
-    type: Types.FunctionInternalType;
-    kind: "error";
-    error: GenericError | FunctionInternalError;
-  }
-
-  export type FunctionInternalError =
-    | FunctionInternalPaddingError
-    | NoSuchInternalFunctionError
-    | DeployedFunctionInConstructorError
-    | MalformedInternalFunctionError;
-
-  export interface FunctionInternalPaddingError {
-    raw: string; //should be hex string
-    kind: "FunctionInternalPaddingError";
-  }
-
-  export interface NoSuchInternalFunctionError {
-    kind: "NoSuchInternalFunctionError";
-    context: Types.ContractType;
-    deployedProgramCounter: number;
-    constructorProgramCounter: number;
-  }
-
-  export interface DeployedFunctionInConstructorError {
-    kind: "DeployedFunctionInConstructorError";
-    context: Types.ContractType;
-    deployedProgramCounter: number;
-    constructorProgramCounter: number;
-  }
-
-  export interface MalformedInternalFunctionError {
-    kind: "MalformedInternalFunctionError";
-    context: Types.ContractType;
-    deployedProgramCounter: number;
-    constructorProgramCounter: number;
-  }
-
-  /*
-   * SECTION 8: GENERIC ERRORS
-   */
-
-  export type GenericError =
-    | UserDefinedTypeNotFoundError
-    | IndexedReferenceTypeError
-    | ReadError;
-  export type ReadError =
-    | UnsupportedConstantError
-    | ReadErrorStack
-    | ReadErrorBytes
-    | ReadErrorStorage;
-  export type DynamicDataImplementationError =
-    | OverlongArraysAndStringsNotImplementedError
-    | OverlargePointersNotImplementedError;
-
-  export type ErrorForThrowing = UserDefinedTypeNotFoundError | ReadError;
-
-  //attempted to decode an indexed parameter of reference type error
-  export interface IndexedReferenceTypeError {
-    kind: "IndexedReferenceTypeError";
-    type: Types.ReferenceType;
-    raw: string; //should be hex string
-  }
-
-  //type-location error
-  export interface UserDefinedTypeNotFoundError {
-    kind: "UserDefinedTypeNotFoundError";
-    type: Types.UserDefinedType;
-  }
-
-  //Read errors
-  export interface UnsupportedConstantError {
-    kind: "UnsupportedConstantError";
-    definition: AstDefinition;
-  }
-
-  export interface ReadErrorStack {
-    kind: "ReadErrorStack";
-    from: number;
-    to: number;
-  }
-
-  export interface ReadErrorBytes {
-    kind: "ReadErrorBytes";
-    start: number;
-    length: number;
-  }
-
-  export interface ReadErrorStorage {
-    kind: "ReadErrorStorage";
-    range: Range;
-  }
-
-  export interface OverlongArraysAndStringsNotImplementedError {
-    kind: "OverlongArraysAndStringsNotImplementedError";
-    lengthAsBN: BN;
-    dataLength?: number; //only included when the special strict mode check fails
-  }
-
-  export interface OverlargePointersNotImplementedError {
-    kind: "OverlargePointersNotImplementedError";
-    pointerAsBN: BN;
-  }
-
-  /* SECTION 9: Internal use errors */
-  /* you should never see these returned.
-   * they are only for internal use. */
-
-  export type InternalUseError =
-    | OverlongArrayOrStringStrictModeError
-    | InternalFunctionInABIError;
-
-  export interface OverlongArrayOrStringStrictModeError {
-    kind: "OverlongArrayOrStringStrictModeError";
-    lengthAsBN: BN;
-    dataLength: number;
-  }
-
-  //this one should never come up at all, but just to be sure...
-  export interface InternalFunctionInABIError {
-    kind: "InternalFunctionInABIError";
-  }
-=======
   raw: string;
   kind: "UfixedPaddingError";
 }
@@ -1132,5 +800,4 @@
  */
 export interface InternalFunctionInABIError {
   kind: "InternalFunctionInABIError";
->>>>>>> 849f9fdf
 }
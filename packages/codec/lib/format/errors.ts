--- conflicted
+++ resolved
@@ -16,14 +16,11 @@
  * SECTION 1: Generic types for values in general (including errors).
  */
 
-<<<<<<< HEAD
-=======
 /**
  * A result which is an error rather than a value
  *
  * @Category General categories
  */
->>>>>>> c433e1bd
 export type ErrorResult =
   | ElementaryErrorResult
   | ArrayErrorResult
@@ -36,14 +33,11 @@
   | FunctionExternalErrorResult
   | FunctionInternalErrorResult;
 
-<<<<<<< HEAD
-=======
 /**
  * One of the underlying errors contained in an [[ErrorResult]]
  *
  * @Category General categories
  */
->>>>>>> c433e1bd
 export type DecoderError =
   | GenericError
   | UintError
@@ -70,14 +64,11 @@
  * SECTION 2: Elementary values
  */
 
-<<<<<<< HEAD
-=======
 /**
  * An error result for an elementary value
  *
  * @Category Elementary types
  */
->>>>>>> c433e1bd
 export type ElementaryErrorResult =
   | UintErrorResult
   | IntErrorResult
@@ -87,14 +78,11 @@
   | StringErrorResult
   | FixedErrorResult
   | UfixedErrorResult;
-<<<<<<< HEAD
-=======
 /**
  * An error result for a bytestring
  *
  * @Category Elementary types
  */
->>>>>>> c433e1bd
 export type BytesErrorResult = BytesStaticErrorResult | BytesDynamicErrorResult;
 
 /**
@@ -535,26 +523,20 @@
   error: GenericError | FunctionExternalError;
 }
 
-<<<<<<< HEAD
-=======
 /**
  * An external-function specific error
  *
  * @Category Function types
  */
->>>>>>> c433e1bd
 export type FunctionExternalError =
   | FunctionExternalNonStackPaddingError
   | FunctionExternalStackPaddingError;
 
-<<<<<<< HEAD
-=======
 /**
  * This error kind represents a padding error for an external function pointer located anywhere other than the stack.
  *
  * @Category Function types
  */
->>>>>>> c433e1bd
 export interface FunctionExternalNonStackPaddingError {
   /**
    * hex string
@@ -595,28 +577,22 @@
   error: GenericError | FunctionInternalError;
 }
 
-<<<<<<< HEAD
-=======
 /**
  * An internal-function specific error
  *
  * @Category Function types
  */
->>>>>>> c433e1bd
 export type FunctionInternalError =
   | FunctionInternalPaddingError
   | NoSuchInternalFunctionError
   | DeployedFunctionInConstructorError
   | MalformedInternalFunctionError;
 
-<<<<<<< HEAD
-=======
 /**
  * A padding error for an internal function
  *
  * @Category Function types
  */
->>>>>>> c433e1bd
 export interface FunctionInternalPaddingError {
   /**
    * hex string
@@ -669,52 +645,40 @@
  * SECTION 8: GENERIC ERRORS
  */
 
-<<<<<<< HEAD
-=======
 /**
  * A type-non-specific error
  *
  * @Category Generic errors
  */
->>>>>>> c433e1bd
 export type GenericError =
   | UserDefinedTypeNotFoundError
   | IndexedReferenceTypeError
   | ReadError;
-<<<<<<< HEAD
-=======
 /**
  * A read error
  *
  * @Category Generic errors
  */
->>>>>>> c433e1bd
 export type ReadError =
   | UnsupportedConstantError
   | ReadErrorStack
   | ReadErrorBytes
   | ReadErrorStorage;
-<<<<<<< HEAD
-=======
 /**
  * An error resulting from overlarge length or pointer values
  *
  * @Category Generic errors
  */
->>>>>>> c433e1bd
 export type DynamicDataImplementationError =
   | OverlongArraysAndStringsNotImplementedError
   | OverlargePointersNotImplementedError;
 
-<<<<<<< HEAD
-=======
 /**
  * An error that may occur in a component other than the main
  * core of the decoder itself and thus may need to get thrown to it
  *
  * @Category Generic errors
  */
->>>>>>> c433e1bd
 export type ErrorForThrowing = UserDefinedTypeNotFoundError | ReadError;
 
 /**
@@ -809,26 +773,20 @@
 /* you should never see these returned.
  * they are only for internal use. */
 
-<<<<<<< HEAD
-=======
 /**
  * Internal-use error
  *
  * @Category Internal-use errors
  */
->>>>>>> c433e1bd
 export type InternalUseError =
   | OverlongArrayOrStringStrictModeError
   | InternalFunctionInABIError;
 
-<<<<<<< HEAD
-=======
 /**
  * Error for the stricter length check in strict mode
  *
  * @Category Internal-use errors
  */
->>>>>>> c433e1bd
 export interface OverlongArrayOrStringStrictModeError {
   kind: "OverlongArrayOrStringStrictModeError";
   lengthAsBN: BN;

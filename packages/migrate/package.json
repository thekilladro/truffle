--- conflicted
+++ resolved
@@ -8,31 +8,18 @@
   "bugs": {
     "url": "https://github.com/trufflesuite/truffle/issues"
   },
-<<<<<<< HEAD
-  "version": "3.0.40-next.1",
-=======
   "version": "3.0.40",
->>>>>>> aba80c7b
   "main": "index.js",
   "scripts": {
     "test": "mocha ./test/* ./test/**/*"
   },
   "dependencies": {
-<<<<<<< HEAD
-    "@truffle/config": "^1.2.5-next.1",
-    "@truffle/deployer": "^3.0.40-next.1",
-    "@truffle/expect": "^0.0.13-next.1",
-    "@truffle/interface-adapter": "^0.3.2-next.1",
-    "@truffle/reporters": "^1.0.16-next.1",
-    "@truffle/require": "^2.0.27-next.1",
-=======
     "@truffle/config": "^1.2.5",
     "@truffle/deployer": "^3.0.40",
-    "@truffle/expect": "^0.0.12",
+    "@truffle/expect": "^0.0.13-next.1",
     "@truffle/interface-adapter": "^0.3.2",
     "@truffle/reporters": "^1.0.16",
     "@truffle/require": "^2.0.27",
->>>>>>> aba80c7b
     "async": "2.6.1",
     "emittery": "^0.4.0",
     "node-dir": "0.1.17",

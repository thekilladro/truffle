{
  "name": "@truffle/events",
<<<<<<< HEAD
  "version": "0.1.10-typescript-migrations.0",
=======
  "version": "0.1.10",
>>>>>>> 074c8ac1
  "description": "Event system for Truffle",
  "main": "index.js",
  "keywords": [],
  "author": "Nick D'Andrea and Tyler Feickert",
  "license": "ISC",
  "homepage": "https://github.com/trufflesuite/truffle/tree/master/packages/events#readme",
  "repository": {
    "type": "git",
    "url": "https://github.com/trufflesuite/truffle.git",
    "directory": "packages/events"
  },
  "bugs": {
    "url": "https://github.com/trufflesuite/truffle/issues"
  },
  "scripts": {
    "prepare": "exit 0"
  },
  "publishConfig": {
    "access": "public"
  },
  "dependencies": {
<<<<<<< HEAD
    "@truffle/dashboard-message-bus-client": "^0.1.3-typescript-migrations.0",
=======
    "@truffle/dashboard-message-bus-client": "^0.1.3",
>>>>>>> 074c8ac1
    "@truffle/spinners": "^0.2.0",
    "debug": "^4.3.1",
    "emittery": "^0.4.1",
    "web3-utils": "1.7.4"
  }
}<|MERGE_RESOLUTION|>--- conflicted
+++ resolved
@@ -1,10 +1,6 @@
 {
   "name": "@truffle/events",
-<<<<<<< HEAD
-  "version": "0.1.10-typescript-migrations.0",
-=======
   "version": "0.1.10",
->>>>>>> 074c8ac1
   "description": "Event system for Truffle",
   "main": "index.js",
   "keywords": [],
@@ -26,11 +22,7 @@
     "access": "public"
   },
   "dependencies": {
-<<<<<<< HEAD
-    "@truffle/dashboard-message-bus-client": "^0.1.3-typescript-migrations.0",
-=======
     "@truffle/dashboard-message-bus-client": "^0.1.3",
->>>>>>> 074c8ac1
     "@truffle/spinners": "^0.2.0",
     "debug": "^4.3.1",
     "emittery": "^0.4.1",

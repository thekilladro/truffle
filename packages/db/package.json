{
  "name": "@truffle/db",
  "description": "Smart contract data aggregation",
  "license": "MIT",
  "author": "g. nicholas d'andrea <gnidan@users.noreply.github.com>",
  "homepage": "https://github.com/trufflesuite/truffle#readme",
  "repository": {
    "type": "git",
    "url": "git+https://github.com/trufflesuite/truffle.git"
  },
  "bugs": {
    "url": "https://github.com/trufflesuite/truffle/issues"
  },
  "version": "0.2.0-2",
  "main": "dist/src/index.js",
  "files": [
    "dist",
    "types/schema.d.ts"
  ],
  "directories": {
    "dist": "dist"
  },
  "scripts": {
    "build": "yarn build:types && yarn build:dist",
    "clean": "rm -rf ./dist ./types/schema.d.ts",
    "prepare": "yarn build",
    "build:stubbed": "ttsc --project tsconfig.codegen.json",
    "build:types": "yarn build:stubbed && node ./bin/codegen.js",
    "build:dist": "ttsc",
    "start": "ts-node-dev -r tsconfig-paths/register ./bin/server",
    "start:debug": "DEBUG=pouchdb:api ts-node-dev -r tsconfig-paths/register ./bin/server",
    "start:drizzle": "ts-node-dev -r tsconfig-paths/register ./bin/server ./test/truffle-projects/drizzle-box",
    "start:drizzle:debug": "DEBUG=pouchdb:api ts-node-dev -r tsconfig-paths/register ./bin/server ./test/truffle-projects/drizzle-box",
    "madge": "madge ./src/index.ts",
    "test": "jest --verbose --detectOpenHandles"
  },
  "dependencies": {
<<<<<<< HEAD
    "@truffle/code-utils": "^1.2.21",
    "@truffle/compile-common": "^0.4.2",
=======
    "@truffle/compile-common": "^0.4.3",
>>>>>>> ef903cad
    "@truffle/config": "^1.2.33",
    "@truffle/workflow-compile": "^3.0.8",
    "apollo-server": "^2.18.2",
    "debug": "^4.2.0",
    "fse": "^4.0.1",
    "graphql": "^15.3.0",
    "graphql-tag": "^2.11.0",
    "graphql-tools": "^6.2.4",
    "jsondown": "^1.0.0",
    "leveldown": "^5.2.0",
    "module-alias": "^2.1.0",
    "pascal-case": "^2.0.1",
    "pluralize": "^8.0.0",
    "pouchdb": "7.1.1",
    "pouchdb-adapter-memory": "^7.1.1",
    "pouchdb-adapter-node-websql": "^7.0.0",
    "pouchdb-debug": "^7.1.1",
    "pouchdb-find": "^7.0.0",
    "source-map-support": "^0.5.9",
    "web3": "1.2.9",
    "web3-utils": "1.2.9"
  },
  "devDependencies": {
    "@gql2ts/from-schema": "^2.0.0-4",
    "@types/debug": "^4.1.5",
    "@types/express": "^4.16.0",
    "@types/graphql": "^14.5.0",
    "@types/jest": "^23.3.11",
    "@types/node": "^10.12.18",
    "@types/pluralize": "^0.0.29",
    "@types/pouchdb": "^6.3.2",
    "@types/pouchdb-adapter-leveldb": "^6.1.3",
    "@types/web3": "1.0.20",
    "@zerollup/ts-transform-paths": "^1.7.3",
    "ganache-core": "2.13.0",
    "hkts": "^0.3.1",
    "jest": "26.5.2",
    "jsondown": "^1.0.0",
    "madge": "^3.11.0",
    "ts-jest": "26.4.1",
    "ts-node-dev": "^1.0.0-pre.32",
    "tsconfig-paths": "^3.7.0",
    "ttypescript": "^1.5.7",
    "typescript": "^3.6.3"
  },
  "keywords": [
    "database",
    "ethereum",
    "smart-contracts",
    "truffle"
  ],
  "publishConfig": {
    "access": "public"
  },
  "_moduleAliases": {
    "@truffle/db": "db/dist/src"
  },
  "gitHead": "4c327e21da2e7abebcc1d78879a8d6f0eb7d802c",
  "jest": {
    "moduleFileExtensions": [
      "ts",
      "js",
      "json",
      "node"
    ],
    "testEnvironment": "node",
    "transform": {
      "^.+\\.ts$": "ts-jest"
    },
    "globals": {
      "ts-jest": {
        "tsConfig": "<rootDir>/tsconfig.json",
        "diagnostics": true
      }
    },
    "moduleNameMapper": {
      "^@truffle/db/(.*)": "<rootDir>/src/$1",
      "^@truffle/db$": "<rootDir>/src",
      "^test/(.*)": "<rootDir>/test/$1"
    },
    "testMatch": [
      "<rootDir>/src/**/test/index.(ts|js)",
      "<rootDir>/test/**/test/index.(ts|js)",
      "<rootDir>/src/**/test/*\\.(spec|test)\\.(ts|js)",
      "<rootDir>/test/**/test/*\\.(spec|test)\\.(ts|js)"
    ]
  }
}<|MERGE_RESOLUTION|>--- conflicted
+++ resolved
@@ -35,12 +35,8 @@
     "test": "jest --verbose --detectOpenHandles"
   },
   "dependencies": {
-<<<<<<< HEAD
     "@truffle/code-utils": "^1.2.21",
-    "@truffle/compile-common": "^0.4.2",
-=======
     "@truffle/compile-common": "^0.4.3",
->>>>>>> ef903cad
     "@truffle/config": "^1.2.33",
     "@truffle/workflow-compile": "^3.0.8",
     "apollo-server": "^2.18.2",

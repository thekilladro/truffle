<<<<<<< HEAD
import {
  WorkspaceRequest,
  toIdObject,
  WorkspaceResponse
} from "@truffle/db/loaders/types";
=======
import { logger } from "@truffle/db/logger";
const debug = logger("db:loaders:resources:nameRecords");

import camelCase from "camel-case";
import { IdObject, toIdObject } from "@truffle/db/meta";

import { Load } from "@truffle/db/loaders/types";
>>>>>>> 4ac21288

import { AddNameRecords } from "./add.graphql";
import { forType } from "./get.graphql";
export { AddNameRecords };

type ResolveFunc = (
  name: string,
  type: string
) => Load<DataModel.NameRecord | null>;

function* getResourceName(
  { id }: IdObject,
  type: string
): Load<{ name: string }> {
  const GetResourceName = forType(type);

  const result = yield {
    type: "graphql",
    request: GetResourceName,
    variables: { id }
  };

  return result.data[camelCase(type)];
}

export function* generateNameRecordsLoad(
  resources: IdObject[],
  type: string,
  getCurrent: ResolveFunc
): Load<DataModel.NameRecord[]> {
  const nameRecords = [];
  for (const resource of resources) {
    const { name } = yield* getResourceName(resource, type);

    const current: DataModel.NameRecord = yield* getCurrent(name, type);

    if (current) {
      nameRecords.push({
        name,
        type,
        resource,
        previous: toIdObject(current)
      });
    } else {
      nameRecords.push({
        name,
        type,
        resource
      });
    }
  }

  const result = yield {
    type: "graphql",
    request: AddNameRecords,
    variables: { nameRecords }
  };

  return result.data.nameRecordsAdd.nameRecords;
}<|MERGE_RESOLUTION|>--- conflicted
+++ resolved
@@ -1,10 +1,3 @@
-<<<<<<< HEAD
-import {
-  WorkspaceRequest,
-  toIdObject,
-  WorkspaceResponse
-} from "@truffle/db/loaders/types";
-=======
 import { logger } from "@truffle/db/logger";
 const debug = logger("db:loaders:resources:nameRecords");
 
@@ -12,7 +5,6 @@
 import { IdObject, toIdObject } from "@truffle/db/meta";
 
 import { Load } from "@truffle/db/loaders/types";
->>>>>>> 4ac21288
 
 import { AddNameRecords } from "./add.graphql";
 import { forType } from "./get.graphql";

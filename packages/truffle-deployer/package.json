{
  "name": "truffle-deployer",
  "description": "Light deployment module for easily deploying Ethereum contracts",
<<<<<<< HEAD
  "main": "index.js",
  "scripts": {
    "test": "mocha ./test/ens.js --no-warnings --timeout 10000 --exit"
  },
  "repository": "https://github.com/trufflesuite/truffle/tree/master/packages/truffle-deployer",
  "keywords": [
    "ethereum",
    "truffle",
    "solidity",
    "deployment",
    "contracts"
  ],
  "author": "Tim Coulter <tim.coulter@consensys.net>",
=======
>>>>>>> 1ca8d311
  "license": "MIT",
  "author": "Tim Coulter <tim.coulter@consensys.net>",
  "homepage": "https://github.com/trufflesuite/truffle-deployer#readme",
  "repository": "https://github.com/trufflesuite/truffle/tree/master/packages/truffle-deployer",
  "bugs": {
    "url": "https://github.com/trufflesuite/truffle-deployer/issues"
  },
  "version": "3.0.29",
  "main": "index.js",
  "scripts": {
    "test": "mocha --no-warnings --timeout 10000 --exit"
  },
  "dependencies": {
    "@ensdomains/ens": "^0.3.11",
    "@ensdomains/resolver": "^0.1.9",
    "emittery": "^0.4.0",
<<<<<<< HEAD
    "eth-ens-namehash": "^2.0.8",
    "ethereum-ens": "^0.7.7",
    "truffle-contract": "^4.0.23",
=======
    "truffle-contract": "^4.0.28",
>>>>>>> 1ca8d311
    "truffle-expect": "^0.0.9"
  },
  "devDependencies": {
    "ganache-core": "2.5.7",
    "mocha": "5.2.0",
<<<<<<< HEAD
    "sinon": "^7.3.2",
    "truffle-reporters": "^1.0.10",
    "truffle-workflow-compile": "^2.0.22",
    "web3": "1.0.0-beta.37"
=======
    "truffle-reporters": "^1.0.12",
    "truffle-workflow-compile": "^2.1.1",
    "web3": "1.2.1"
>>>>>>> 1ca8d311
  },
  "keywords": [
    "contracts",
    "deployment",
    "ethereum",
    "solidity",
    "truffle"
  ],
  "publishConfig": {
    "access": "public"
  },
  "gitHead": "b207efb3c1409746537293b3e0fc27350029188e"
}<|MERGE_RESOLUTION|>--- conflicted
+++ resolved
@@ -1,22 +1,6 @@
 {
   "name": "truffle-deployer",
   "description": "Light deployment module for easily deploying Ethereum contracts",
-<<<<<<< HEAD
-  "main": "index.js",
-  "scripts": {
-    "test": "mocha ./test/ens.js --no-warnings --timeout 10000 --exit"
-  },
-  "repository": "https://github.com/trufflesuite/truffle/tree/master/packages/truffle-deployer",
-  "keywords": [
-    "ethereum",
-    "truffle",
-    "solidity",
-    "deployment",
-    "contracts"
-  ],
-  "author": "Tim Coulter <tim.coulter@consensys.net>",
-=======
->>>>>>> 1ca8d311
   "license": "MIT",
   "author": "Tim Coulter <tim.coulter@consensys.net>",
   "homepage": "https://github.com/trufflesuite/truffle-deployer#readme",
@@ -33,28 +17,18 @@
     "@ensdomains/ens": "^0.3.11",
     "@ensdomains/resolver": "^0.1.9",
     "emittery": "^0.4.0",
-<<<<<<< HEAD
     "eth-ens-namehash": "^2.0.8",
     "ethereum-ens": "^0.7.7",
-    "truffle-contract": "^4.0.23",
-=======
     "truffle-contract": "^4.0.28",
->>>>>>> 1ca8d311
     "truffle-expect": "^0.0.9"
   },
   "devDependencies": {
     "ganache-core": "2.5.7",
     "mocha": "5.2.0",
-<<<<<<< HEAD
     "sinon": "^7.3.2",
-    "truffle-reporters": "^1.0.10",
-    "truffle-workflow-compile": "^2.0.22",
-    "web3": "1.0.0-beta.37"
-=======
     "truffle-reporters": "^1.0.12",
     "truffle-workflow-compile": "^2.1.1",
     "web3": "1.2.1"
->>>>>>> 1ca8d311
   },
   "keywords": [
     "contracts",

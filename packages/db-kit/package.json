{
  "name": "@truffle/db-kit",
<<<<<<< HEAD
  "version": "0.1.78-typescript-migrations.0",
=======
  "version": "0.1.78",
>>>>>>> 074c8ac1
  "description": "Utility belt for Truffle and @truffle/db",
  "license": "MIT",
  "author": "g. nicholas d'andrea <gnidan@trufflesuite.com>",
  "homepage": "https://github.com/trufflesuite/truffle/tree/master/packages/db-kit#readme",
  "repository": {
    "type": "git",
    "url": "https://github.com/trufflesuite/truffle.git",
    "directory": "packages/db-kit"
  },
  "bugs": {
    "url": "https://github.com/trufflesuite/truffle/issues"
  },
  "main": "dist/src/index.js",
  "bin": {
    "db-kit": "./dist/bin/cli.js"
  },
  "files": [
    "dist"
  ],
  "directories": {
    "dist": "dist"
  },
  "scripts": {
    "build": "yarn build:dist && yarn build:docs",
    "build:dist": "ttsc",
    "build:docs": "typedoc",
    "clean": "rm -rf ./dist",
    "madge": "madge ./src/index.ts",
    "prepare": "yarn build",
    "test": "jest --verbose --detectOpenHandles --forceExit --passWithNoTests"
  },
  "dependencies": {
<<<<<<< HEAD
    "@truffle/codec": "^0.13.3-typescript-migrations.0",
    "@truffle/compile-common": "^0.7.32",
    "@truffle/compile-solidity": "^6.0.36-typescript-migrations.0",
    "@truffle/config": "^1.3.33-typescript-migrations.0",
    "@truffle/db": "^1.0.15-typescript-migrations.0",
    "@truffle/decoder": "^5.2.21-typescript-migrations.0",
    "@truffle/environment": "^0.2.116-typescript-migrations.0",
    "@truffle/fetch-and-compile": "^0.5.11-typescript-migrations.0",
=======
    "@truffle/codec": "^0.13.3",
    "@truffle/compile-common": "^0.7.32",
    "@truffle/compile-solidity": "^6.0.36",
    "@truffle/config": "^1.3.33",
    "@truffle/db": "^1.0.15",
    "@truffle/decoder": "^5.2.21",
    "@truffle/environment": "^0.2.116",
    "@truffle/fetch-and-compile": "^0.5.11",
>>>>>>> 074c8ac1
    "graphql-tag": "^2.11.0",
    "ink": "^3.0.8",
    "ink-big-text": "^1.2.0",
    "ink-divider": "^3.0.0",
    "ink-select-input": "^4.2.0",
    "ink-spinner": "^4.0.1",
    "ink-syntax-highlight": "^1.0.1",
    "ink-text-input": "^4.0.1",
    "meow": "^9.0.0",
    "react": "^16.8.0",
    "source-map-support": "^0.5.19",
    "web3": "1.7.4"
  },
  "devDependencies": {
    "@types/jest": "27.4.1",
    "@types/node": "12.12.21",
    "@types/react": "^16.8.0",
    "@types/web3": "^1.0.20",
    "eslint-plugin-react-hooks": "^4.3.0",
    "jest": "28.1.3",
    "madge": "^5.0.1",
    "ts-jest": "28.0.6",
    "ts-node": "10.7.0",
    "tsconfig-paths": "^3.9.0",
    "ttypescript": "1.5.13",
    "typedoc": "0.20.37",
    "typescript": "^4.1.4",
    "typescript-transform-paths": "3.3.1",
    "web3-core": "1.7.4"
  },
  "keywords": [
    "smart-contract",
    "truffle"
  ],
  "publishConfig": {
    "access": "public"
  }
}<|MERGE_RESOLUTION|>--- conflicted
+++ resolved
@@ -1,10 +1,6 @@
 {
   "name": "@truffle/db-kit",
-<<<<<<< HEAD
-  "version": "0.1.78-typescript-migrations.0",
-=======
   "version": "0.1.78",
->>>>>>> 074c8ac1
   "description": "Utility belt for Truffle and @truffle/db",
   "license": "MIT",
   "author": "g. nicholas d'andrea <gnidan@trufflesuite.com>",
@@ -37,16 +33,6 @@
     "test": "jest --verbose --detectOpenHandles --forceExit --passWithNoTests"
   },
   "dependencies": {
-<<<<<<< HEAD
-    "@truffle/codec": "^0.13.3-typescript-migrations.0",
-    "@truffle/compile-common": "^0.7.32",
-    "@truffle/compile-solidity": "^6.0.36-typescript-migrations.0",
-    "@truffle/config": "^1.3.33-typescript-migrations.0",
-    "@truffle/db": "^1.0.15-typescript-migrations.0",
-    "@truffle/decoder": "^5.2.21-typescript-migrations.0",
-    "@truffle/environment": "^0.2.116-typescript-migrations.0",
-    "@truffle/fetch-and-compile": "^0.5.11-typescript-migrations.0",
-=======
     "@truffle/codec": "^0.13.3",
     "@truffle/compile-common": "^0.7.32",
     "@truffle/compile-solidity": "^6.0.36",
@@ -55,7 +41,6 @@
     "@truffle/decoder": "^5.2.21",
     "@truffle/environment": "^0.2.116",
     "@truffle/fetch-and-compile": "^0.5.11",
->>>>>>> 074c8ac1
     "graphql-tag": "^2.11.0",
     "ink": "^3.0.8",
     "ink-big-text": "^1.2.0",
